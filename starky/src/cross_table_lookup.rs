--- conflicted
+++ resolved
@@ -872,23 +872,9 @@
     config: &StarkConfig,
 ) -> Result<()> {
     let mut ctl_zs_openings = ctl_zs_first.iter().map(|v| v.iter()).collect::<Vec<_>>();
-<<<<<<< HEAD
     for (index, CrossTableLookup { looking_tables }) in cross_table_lookups.iter().enumerate() {
-        // Get elements looking into `looked_table` that are not associated to any STARK.
-        let extra_sum_vec: &[F] = ctl_extra_looking_sums
-            .map(|v| v[index].as_ref())
-            .unwrap_or_default();
-=======
-    for (
-        index,
-        CrossTableLookup {
-            looking_tables,
-            looked_table,
-        },
-    ) in cross_table_lookups.iter().enumerate()
-    {
         let ctl_extra_looking_sum = ctl_extra_looking_sums.get(&index);
->>>>>>> 42e048f4
+
         // We want to iterate on each looking table only once.
         let mut filtered_looking_tables = vec![];
         for table in looking_tables {
@@ -933,24 +919,9 @@
     inner_config: &StarkConfig,
 ) {
     let mut ctl_zs_openings = ctl_zs_first.iter().map(|v| v.iter()).collect::<Vec<_>>();
-<<<<<<< HEAD
     for (index, CrossTableLookup { looking_tables }) in cross_table_lookups.into_iter().enumerate()
     {
-        // Get elements looking into `looked_table` that are not associated to any STARK.
-        let extra_sum_vec: &[Target] = ctl_extra_looking_sums
-            .map(|v| v[index].as_ref())
-            .unwrap_or_default();
-=======
-    for (
-        index,
-        CrossTableLookup {
-            looking_tables,
-            looked_table,
-        },
-    ) in cross_table_lookups.into_iter().enumerate()
-    {
         let ctl_extra_looking_sum = ctl_extra_looking_sums.get(&index);
->>>>>>> 42e048f4
         // We want to iterate on each looking table only once.
         let mut filtered_looking_tables = vec![];
         for table in looking_tables {
@@ -966,13 +937,9 @@
                     .map(|&table| *ctl_zs_openings[table].next().unwrap()),
             );
 
-<<<<<<< HEAD
-            let looking_zs_sum = builder.add(looking_zs_sum, extra_sum_vec[c]);
-=======
             // Get elements looking into `looked_table` that are not associated to any STARK.
             let extra_sum = ctl_extra_looking_sum.map(|v| v[c]).unwrap_or_default();
-            looking_zs_sum = builder.add(looking_zs_sum, extra_sum);
->>>>>>> 42e048f4
+            let looking_zs_sum = builder.add(looking_zs_sum, extra_sum);
 
             // Verify that the combination of looking table openings is equal to the looked table opening.
             builder.assert_zero(looking_zs_sum);
@@ -998,12 +965,8 @@
     type MultiSet<F> = HashMap<Vec<F>, Vec<(F, TableIdx, usize)>>;
 
     /// Check that the provided traces and cross-table lookups are consistent.
-<<<<<<< HEAD
+    /// The key of `extra_looking_values` is the corresponding CTL's position within `cross_table_lookups`.
     pub fn check_ctls<F: PrimeField64>(
-=======
-    /// The key of `extra_looking_values` is the corresponding CTL's position within `cross_table_lookups`.
-    pub fn check_ctls<F: Field>(
->>>>>>> 42e048f4
         trace_poly_values: &[Vec<PolynomialValues<F>>],
         cross_table_lookups: &[CrossTableLookup<F>],
         extra_looking_values: &HashMap<usize, Vec<Vec<F>>>,
