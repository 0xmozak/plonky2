--- conflicted
+++ resolved
@@ -809,10 +809,6 @@
         let first_combined = (0..degree)
             .map(|d| {
                 filter_col.push(first_filter.eval_table(trace, d));
-<<<<<<< HEAD
-=======
-
->>>>>>> 1388aa43
                 let evals = first_col
                     .iter()
                     .map(|c| c.eval_table(trace, d))
