--- conflicted
+++ resolved
@@ -761,53 +761,6 @@
         .len()
         .div_ceil(constraint_degree.checked_sub(1).unwrap_or(1));
 
-<<<<<<< HEAD
-    let mut helper_columns = Vec::with_capacity(num_helper_columns);
-
-    for mut cols_filts in &columns_filters
-        .iter()
-        .chunks(constraint_degree.checked_sub(1).unwrap_or(1))
-    {
-        let (first_col, first_filter) = cols_filts.next().unwrap();
-
-        let mut filter_col = Vec::with_capacity(degree);
-        let first_combined = (0..degree)
-            .map(|d| {
-                filter_col.push(first_filter.eval_table(trace, d));
-
-                let evals = first_col
-                    .iter()
-                    .map(|c| c.eval_table(trace, d))
-                    .collect::<Vec<F>>();
-                challenge.combine(evals.iter())
-            })
-            .collect::<Vec<F>>();
-
-        let mut acc = F::batch_multiplicative_inverse(&first_combined);
-        batch_multiply_inplace(&mut acc, &filter_col);
-
-        for (col, filt) in cols_filts {
-            let mut filter_col = Vec::with_capacity(degree);
-            let mut combined = (0..degree)
-                .map(|d| {
-                    filter_col.push(filt.eval_table(trace, d));
-                    let evals = col
-                        .iter()
-                        .map(|c| c.eval_table(trace, d))
-                        .collect::<Vec<F>>();
-                    challenge.combine(evals.iter())
-                })
-                .collect::<Vec<F>>();
-
-            combined = F::batch_multiplicative_inverse(&combined);
-
-            batch_multiply_inplace(&mut acc, &filter_col);
-            batch_add_inplace(&mut acc, &combined);
-        }
-
-        helper_columns.push(acc.into());
-    }
-=======
     let chunks = columns_filters.chunks(constraint_degree.checked_sub(1).unwrap_or(1));
     let helper_columns: Vec<_> = chunks
         .filter_map(|cols_filts| {
@@ -837,7 +790,6 @@
                 .map(PolynomialValues::from)
         })
         .collect();
->>>>>>> 26b7e7ab
     assert_eq!(helper_columns.len(), num_helper_columns);
 
     helper_columns
