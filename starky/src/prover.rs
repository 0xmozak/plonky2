//! Implementation of the STARK prover.

#[cfg(not(feature = "std"))]
use alloc::vec::Vec;
use core::iter::once;

use anyhow::{ensure, Result};
use itertools::Itertools;
use plonky2::field::extension::Extendable;
use plonky2::field::packable::Packable;
use plonky2::field::packed::PackedField;
use plonky2::field::polynomial::{PolynomialCoeffs, PolynomialValues};
use plonky2::field::types::Field;
use plonky2::field::zero_poly_coset::ZeroPolyOnCoset;
use plonky2::fri::oracle::PolynomialBatch;
use plonky2::hash::hash_types::RichField;
use plonky2::iop::challenger::Challenger;
use plonky2::plonk::config::GenericConfig;
use plonky2::timed;
use plonky2::util::timing::TimingTree;
use plonky2::util::{log2_ceil, log2_strict, transpose};
use plonky2_maybe_rayon::*;

use crate::config::StarkConfig;
use crate::constraint_consumer::ConstraintConsumer;
use crate::cross_table_lookup::{get_ctl_auxiliary_polys, CtlCheckVars, CtlData};
use crate::evaluation_frame::StarkEvaluationFrame;
use crate::lookup::{
    get_grand_product_challenge_set, lookup_helper_columns, GrandProductChallengeSet, Lookup,
    LookupCheckVars,
};
use crate::proof::{StarkOpeningSet, StarkProof, StarkProofWithPublicInputs};
use crate::stark::Stark;
use crate::vanishing_poly::eval_vanishing_poly;

/// From a STARK trace, computes a STARK proof to attest its correctness.
pub fn prove<F, C, S, const D: usize>(
    stark: S,
    config: &StarkConfig,
    trace_poly_values: Vec<PolynomialValues<F>>,
    public_inputs: &[F],
    timing: &mut TimingTree,
) -> Result<StarkProofWithPublicInputs<F, C, D>>
where
    F: RichField + Extendable<D>,
    C: GenericConfig<D, F = F>,
    S: Stark<F, D>,
{
    let degree = trace_poly_values[0].len();
    let degree_bits = log2_strict(degree);
    let fri_params = config.fri_params(degree_bits);
    let rate_bits = config.fri_config.rate_bits;
    let cap_height = config.fri_config.cap_height;
    assert!(
        fri_params.total_arities() <= degree_bits + rate_bits - cap_height,
        "FRI total reduction arity is too large.",
    );

    let trace_commitment = timed!(
        timing,
        "compute trace commitment",
        PolynomialBatch::<F, C, D>::from_values(
            trace_poly_values.clone(),
            rate_bits,
            false,
            cap_height,
            timing,
            None,
        )
    );

    let trace_cap = trace_commitment.merkle_tree.cap.clone();
    let mut challenger = Challenger::new();
    challenger.observe_cap(&trace_cap);

    prove_with_commitment(
        &stark,
        config,
        &trace_poly_values,
        &trace_commitment,
        None,
        None,
        &mut challenger,
        public_inputs,
        timing,
    )
}

/// Generates a proof for a single STARK table, including:
///
/// - the initial state of the challenger,
/// - all the required Merkle caps,
/// - all the required polynomial and FRI argument openings.
/// - individual `ctl_data` and common `ctl_challenges` if the STARK is part
/// of a multi-STARK system.
pub fn prove_with_commitment<F, C, S, const D: usize>(
    stark: &S,
    config: &StarkConfig,
    trace_poly_values: &[PolynomialValues<F>],
    trace_commitment: &PolynomialBatch<F, C, D>,
    ctl_data: Option<&CtlData<F>>,
    ctl_challenges: Option<&GrandProductChallengeSet<F>>,
    challenger: &mut Challenger<F, C::Hasher>,
    public_inputs: &[F],
    timing: &mut TimingTree,
) -> Result<StarkProofWithPublicInputs<F, C, D>>
where
    F: RichField + Extendable<D>,
    C: GenericConfig<D, F = F>,
    S: Stark<F, D>,
{
    let degree = trace_poly_values[0].len();
    let degree_bits = log2_strict(degree);
    let fri_params = config.fri_params(degree_bits);
    let rate_bits = config.fri_config.rate_bits;
    let cap_height = config.fri_config.cap_height;
    assert!(
        fri_params.total_arities() <= degree_bits + rate_bits - cap_height,
        "FRI total reduction arity is too large.",
    );

    // Permutation arguments.

    let constraint_degree = stark.constraint_degree();
    let lookup_challenges = stark.uses_lookups().then(|| {
        if let Some(c) = ctl_challenges {
            c.challenges.iter().map(|ch| ch.beta).collect::<Vec<_>>()
        } else {
            get_grand_product_challenge_set(challenger, config.num_challenges)
                .challenges
                .iter()
                .map(|ch| ch.beta)
                .collect::<Vec<_>>()
        }
    });

    let lookups = stark.lookups();
    let lookup_helper_columns = timed!(
        timing,
        "compute lookup helper columns",
        lookup_challenges.as_ref().map(|challenges| {
            let mut columns = Vec::new();
            for lookup in &lookups {
                for &challenge in challenges {
                    columns.extend(lookup_helper_columns(
                        lookup,
                        trace_poly_values,
                        challenge,
                        constraint_degree,
                    ));
                }
            }
            columns
        })
    );
    let num_lookup_columns = lookup_helper_columns.as_ref().map_or(0, |v| v.len());

    // We add CTLs, if there are any, to the permutation arguments so that
    // we can batch commit to all auxiliary polynomials.
    let auxiliary_polys = match lookup_helper_columns {
        None => get_ctl_auxiliary_polys(ctl_data),
        Some(mut lookup_columns) => {
            if let Some(p) = get_ctl_auxiliary_polys(ctl_data) {
                lookup_columns.extend(p)
            };

            Some(lookup_columns)
        }
    };

    debug_assert!(
        (stark.uses_lookups() || stark.requires_ctls()) || auxiliary_polys.is_none(),
        "There should be auxiliary polynomials if and only if we have either lookups or require cross-table lookups."
    );

    // Get the polynomial commitments for all auxiliary polynomials.
    let auxiliary_polys_commitment = auxiliary_polys.map(|aux_polys| {
        timed!(
            timing,
            "compute auxiliary polynomials commitment",
            PolynomialBatch::from_values(
                aux_polys,
                rate_bits,
                false,
                config.fri_config.cap_height,
                timing,
                None,
            )
        )
    });

    let auxiliary_polys_cap = auxiliary_polys_commitment
        .as_ref()
        .map(|commit| commit.merkle_tree.cap.clone());
    if let Some(cap) = &auxiliary_polys_cap {
        challenger.observe_cap(cap);
    }

    let alphas = challenger.get_n_challenges(config.num_challenges);

    let num_ctl_polys = ctl_data
        .map(|data| data.num_ctl_helper_polys())
        .unwrap_or_default();

    // This is an expensive check, hence is only run when `debug_assertions` are enabled.
    #[cfg(debug_assertions)]
    {
        check_constraints(
            stark,
            trace_commitment,
            public_inputs,
            &auxiliary_polys_commitment,
            lookup_challenges.as_ref(),
            &lookups,
            ctl_data,
            alphas.clone(),
            degree_bits,
            num_lookup_columns,
            &num_ctl_polys,
        );
    }

    let quotient_polys = timed!(
        timing,
        "compute quotient polys",
        compute_quotient_polys::<F, <F as Packable>::Packing, C, S, D>(
            stark,
            trace_commitment,
            &auxiliary_polys_commitment,
            lookup_challenges.as_ref(),
            &lookups,
            ctl_data,
            public_inputs,
            alphas.clone(),
            degree_bits,
            num_lookup_columns,
            &num_ctl_polys,
            config,
        )
    );
    let all_quotient_chunks = timed!(
        timing,
        "split quotient polys",
        quotient_polys
            .into_par_iter()
            .flat_map(|mut quotient_poly| {
                quotient_poly
                    .trim_to_len(degree * stark.quotient_degree_factor())
                    .expect(
                        "Quotient has failed, the vanishing polynomial is not divisible by Z_H",
                    );
                // Split quotient into degree-n chunks.
                quotient_poly.chunks(degree)
            })
            .collect()
    );
    // Commit to the quotient polynomials.
    let quotient_commitment = timed!(
        timing,
        "compute quotient commitment",
        PolynomialBatch::from_coeffs(
            all_quotient_chunks,
            rate_bits,
            false,
            config.fri_config.cap_height,
            timing,
            None,
        )
    );
    // Observe the quotient polynomials Merkle cap.
    let quotient_polys_cap = quotient_commitment.merkle_tree.cap.clone();
    challenger.observe_cap(&quotient_polys_cap);

    let zeta = challenger.get_extension_challenge::<D>();

    // To avoid leaking witness data, we want to ensure that our opening locations, `zeta` and
    // `g * zeta`, are not in our subgroup `H`. It suffices to check `zeta` only, since
    // `(g * zeta)^n = zeta^n`, where `n` is the order of `g`.
    let g = F::primitive_root_of_unity(degree_bits);
    ensure!(
        zeta.exp_power_of_2(degree_bits) != F::Extension::ONE,
        "Opening point is in the subgroup."
    );

    // Compute all openings: evaluate all committed polynomials at `zeta` and, when necessary, at `g * zeta`.
    let openings = StarkOpeningSet::new(
        zeta,
        g,
        trace_commitment,
        auxiliary_polys_commitment.as_ref(),
        &quotient_commitment,
        stark.num_lookup_helper_columns(config),
        stark.requires_ctls(),
        &num_ctl_polys,
    );
    // Get the FRI openings and observe them.
    challenger.observe_openings(&openings.to_fri_openings());

    let initial_merkle_trees = once(trace_commitment)
        .chain(&auxiliary_polys_commitment)
        .chain(once(&quotient_commitment))
        .collect_vec();

    let opening_proof = timed!(
        timing,
        "compute openings proof",
        PolynomialBatch::prove_openings(
<<<<<<< HEAD
            &stark.fri_instance(zeta, g, config, None),
=======
            &stark.fri_instance(zeta, g, num_ctl_polys.iter().sum(), num_ctl_polys, config),
>>>>>>> 16746f1e
            &initial_merkle_trees,
            challenger,
            &fri_params,
            timing,
        )
    );

    let proof = StarkProof {
        trace_cap: trace_commitment.merkle_tree.cap.clone(),
        auxiliary_polys_cap,
        quotient_polys_cap,
        openings,
        opening_proof,
    };

    Ok(StarkProofWithPublicInputs {
        proof,
        public_inputs: public_inputs.to_vec(),
    })
}

/// Computes the quotient polynomials `(sum alpha^i C_i(x)) / Z_H(x)` for `alpha` in `alphas`,
/// where the `C_i`s are the STARK constraints.
fn compute_quotient_polys<'a, F, P, C, S, const D: usize>(
    stark: &S,
    trace_commitment: &'a PolynomialBatch<F, C, D>,
    auxiliary_polys_commitment: &'a Option<PolynomialBatch<F, C, D>>,
    lookup_challenges: Option<&'a Vec<F>>,
    lookups: &[Lookup<F>],
    ctl_data: Option<&CtlData<F>>,
    public_inputs: &[F],
    alphas: Vec<F>,
    degree_bits: usize,
    num_lookup_columns: usize,
    num_ctl_columns: &[usize],
    config: &StarkConfig,
) -> Vec<PolynomialCoeffs<F>>
where
    F: RichField + Extendable<D>,
    P: PackedField<Scalar = F>,
    C: GenericConfig<D, F = F>,
    S: Stark<F, D>,
{
    let degree = 1 << degree_bits;
    let rate_bits = config.fri_config.rate_bits;
    let total_num_helper_cols: usize = num_ctl_columns.iter().sum();

    let quotient_degree_bits = log2_ceil(stark.quotient_degree_factor());
    assert!(
        quotient_degree_bits <= rate_bits,
        "Having constraints of degree higher than the rate is not supported yet."
    );
    let step = 1 << (rate_bits - quotient_degree_bits);
    // When opening the `Z`s polys at the "next" point, need to look at the point `next_step` steps away.
    let next_step = 1 << quotient_degree_bits;

    // Evaluation of the first Lagrange polynomial on the LDE domain.
    let lagrange_first = PolynomialValues::selector(degree, 0).lde_onto_coset(quotient_degree_bits);
    // Evaluation of the last Lagrange polynomial on the LDE domain.
    let lagrange_last =
        PolynomialValues::selector(degree, degree - 1).lde_onto_coset(quotient_degree_bits);

    let z_h_on_coset = ZeroPolyOnCoset::<F>::new(degree_bits, quotient_degree_bits);

    // Retrieve the LDE values at index `i`.
    let get_trace_values_packed =
        |i_start| -> Vec<P> { trace_commitment.get_lde_values_packed(i_start, step) };

    // Last element of the subgroup.
    let last = F::primitive_root_of_unity(degree_bits).inverse();
    let size = degree << quotient_degree_bits;
    let coset = F::cyclic_subgroup_coset_known_order(
        F::primitive_root_of_unity(degree_bits + quotient_degree_bits),
        F::coset_shift(),
        size,
    );

    // We will step by `P::WIDTH`, and in each iteration, evaluate the quotient polynomial at
    // a batch of `P::WIDTH` points.
    let quotient_values = (0..size)
        .into_par_iter()
        .step_by(P::WIDTH)
        .flat_map_iter(|i_start| {
            let i_next_start = (i_start + next_step) % size;
            let i_range = i_start..i_start + P::WIDTH;

            let x = *P::from_slice(&coset[i_range.clone()]);
            let z_last = x - last;
            let lagrange_basis_first = *P::from_slice(&lagrange_first.values[i_range.clone()]);
            let lagrange_basis_last = *P::from_slice(&lagrange_last.values[i_range]);

            let mut consumer = ConstraintConsumer::new(
                alphas.clone(),
                z_last,
                lagrange_basis_first,
                lagrange_basis_last,
            );
            // Get the local and next row evaluations for the current STARK,
            // as well as the public inputs.
            let vars = S::EvaluationFrame::from_values(
                &get_trace_values_packed(i_start),
                &get_trace_values_packed(i_next_start),
                public_inputs,
            );
            // Get the local and next row evaluations for the permutation argument,
            // as well as the associated challenges.
            let lookup_vars = lookup_challenges.map(|challenges| LookupCheckVars {
                local_values: auxiliary_polys_commitment
                    .as_ref()
                    .unwrap()
                    .get_lde_values_packed(i_start, step)[..num_lookup_columns]
                    .to_vec(),
                next_values: auxiliary_polys_commitment
                    .as_ref()
                    .unwrap()
                    .get_lde_values_packed(i_next_start, step)[..num_lookup_columns]
                    .to_vec(),
                challenges: challenges.to_vec(),
            });

            // Get all the data for this STARK's CTLs, if any:
            // - the local and next row evaluations for the CTL Z polynomials
            // - the associated challenges.
            // - for each CTL:
            //     - the filter `Column`
            //     - the `Column`s that form the looking/looked table.

            let ctl_vars = ctl_data.map(|data| {
                let mut start_index = 0;
                data.zs_columns
                    .iter()
                    .enumerate()
                    .map(|(i, zs_columns)| {
                        let num_ctl_helper_cols = num_ctl_columns[i];
                        let helper_columns = auxiliary_polys_commitment
                            .as_ref()
                            .unwrap()
                            .get_lde_values_packed(i_start, step)
                            [num_lookup_columns + start_index
                                ..num_lookup_columns + start_index + num_ctl_helper_cols]
                            .to_vec();

                        let ctl_vars = CtlCheckVars::<F, F, P, 1> {
                            helper_columns,
                            local_z: auxiliary_polys_commitment
                                .as_ref()
                                .unwrap()
                                .get_lde_values_packed(i_start, step)
                                [num_lookup_columns + total_num_helper_cols + i],
                            next_z: auxiliary_polys_commitment
                                .as_ref()
                                .unwrap()
                                .get_lde_values_packed(i_next_start, step)
                                [num_lookup_columns + total_num_helper_cols + i],
                            challenges: zs_columns.challenge,
                            columns: zs_columns.columns.clone(),
                            filter: zs_columns.filter.clone(),
                        };

                        start_index += num_ctl_helper_cols;

                        ctl_vars
                    })
                    .collect::<Vec<_>>()
            });

            // Evaluate the polynomial combining all constraints, including
            // those associated to the permutation arguments.
            eval_vanishing_poly::<F, F, P, S, D, 1>(
                stark,
                &vars,
                lookups,
                lookup_vars,
                ctl_vars.as_deref(),
                &mut consumer,
            );

            let mut constraints_evals = consumer.accumulators();
            // We divide the constraints evaluations by `Z_H(x)`.
            let denominator_inv: P = z_h_on_coset.eval_inverse_packed(i_start);

            for eval in &mut constraints_evals {
                *eval *= denominator_inv;
            }

            let num_challenges = alphas.len();

            (0..P::WIDTH).map(move |i| {
                (0..num_challenges)
                    .map(|j| constraints_evals[j].as_slice()[i])
                    .collect()
            })
        })
        .collect::<Vec<_>>();

    transpose(&quotient_values)
        .into_par_iter()
        .map(PolynomialValues::new)
        .map(|values| values.coset_ifft(F::coset_shift()))
        .collect()
}

/// Check that all constraints evaluate to zero on `H`.
/// Can also be used to check the degree of the constraints by evaluating on a larger subgroup.
///
/// Debugging module, to assert that all constraints evaluate to zero on `H`.
/// It can also be used to check the degree of the constraints by evaluating on a larger subgroup.
///
/// **Note**: this is an expensive check, hence is only available when the `debug_assertions`
/// flag is activated, to not hinder performances with regular `release` build.
#[cfg(debug_assertions)]
fn check_constraints<'a, F, C, S, const D: usize>(
    stark: &S,
    trace_commitment: &'a PolynomialBatch<F, C, D>,
    public_inputs: &[F],
    auxiliary_commitment: &'a Option<PolynomialBatch<F, C, D>>,
    lookup_challenges: Option<&'a Vec<F>>,
    lookups: &[Lookup<F>],
    ctl_data: Option<&CtlData<F>>,
    alphas: Vec<F>,
    degree_bits: usize,
    num_lookup_columns: usize,
    num_ctl_helper_cols: &[usize],
) where
    F: RichField + Extendable<D>,
    C: GenericConfig<D, F = F>,
    S: Stark<F, D>,
{
    let degree = 1 << degree_bits;
    let rate_bits = 0; // Set this to higher value to check constraint degree.
    let total_num_helper_cols: usize = num_ctl_helper_cols.iter().sum();

    let size = degree << rate_bits;
    let step = 1 << rate_bits;

    // Evaluation of the first Lagrange polynomial.
    let lagrange_first = PolynomialValues::selector(degree, 0).lde(rate_bits);
    // Evaluation of the last Lagrange polynomial.
    let lagrange_last = PolynomialValues::selector(degree, degree - 1).lde(rate_bits);

    let subgroup = F::two_adic_subgroup(degree_bits + rate_bits);

    // Get the evaluations of a batch of polynomials over our subgroup.
    let get_subgroup_evals = |comm: &PolynomialBatch<F, C, D>| -> Vec<Vec<F>> {
        let values = comm
            .polynomials
            .par_iter()
            .map(|coeffs| coeffs.clone().fft().values)
            .collect::<Vec<_>>();
        transpose(&values)
    };

    // Get batch evaluations of the trace and permutation polynomials over our subgroup.
    let trace_subgroup_evals = get_subgroup_evals(trace_commitment);
    let auxiliary_subgroup_evals = auxiliary_commitment.as_ref().map(get_subgroup_evals);

    // Last element of the subgroup.
    let last = F::primitive_root_of_unity(degree_bits).inverse();

    let constraint_values = (0..size)
        .map(|i| {
            let i_next = (i + step) % size;

            let x = subgroup[i];
            let z_last = x - last;
            let lagrange_basis_first = lagrange_first.values[i];
            let lagrange_basis_last = lagrange_last.values[i];

            let mut consumer = ConstraintConsumer::new(
                alphas.clone(),
                z_last,
                lagrange_basis_first,
                lagrange_basis_last,
            );
            // Get the local and next row evaluations for the current STARK's trace.
            let vars = S::EvaluationFrame::from_values(
                &trace_subgroup_evals[i],
                &trace_subgroup_evals[i_next],
                public_inputs,
            );
            // Get the local and next row evaluations for the current STARK's permutation argument.
            let lookup_vars = lookup_challenges.map(|challenges| LookupCheckVars {
                local_values: auxiliary_subgroup_evals.as_ref().unwrap()[i][..num_lookup_columns]
                    .to_vec(),
                next_values: auxiliary_subgroup_evals.as_ref().unwrap()[i_next]
                    [..num_lookup_columns]
                    .to_vec(),
                challenges: challenges.to_vec(),
            });

            // Get the local and next row evaluations for the current STARK's CTL Z polynomials.
            let mut start_index = 0;
            let ctl_vars = ctl_data.map(|data| {
                data.zs_columns
                    .iter()
                    .enumerate()
                    .map(|(iii, zs_columns)| {
                        let num_helper_cols = num_ctl_helper_cols[iii];
                        let helper_columns = auxiliary_subgroup_evals.as_ref().unwrap()[i]
                            [num_lookup_columns + start_index
                                ..num_lookup_columns + start_index + num_helper_cols]
                            .to_vec();
                        let ctl_vars = CtlCheckVars::<F, F, F, 1> {
                            helper_columns,
                            local_z: auxiliary_subgroup_evals.as_ref().unwrap()[i]
                                [num_lookup_columns + total_num_helper_cols + iii],
                            next_z: auxiliary_subgroup_evals.as_ref().unwrap()[i_next]
                                [num_lookup_columns + total_num_helper_cols + iii],
                            challenges: zs_columns.challenge,
                            columns: zs_columns.columns.clone(),
                            filter: zs_columns.filter.clone(),
                        };

                        start_index += num_helper_cols;

                        ctl_vars
                    })
                    .collect::<Vec<_>>()
            });

            // Evaluate the polynomial combining all constraints, including those associated
            // to the permutation arguments.
            eval_vanishing_poly::<F, F, F, S, D, 1>(
                stark,
                &vars,
                lookups,
                lookup_vars,
                ctl_vars.as_deref(),
                &mut consumer,
            );
            consumer.accumulators()
        })
        .collect::<Vec<_>>();

    // Assert that all constraints evaluate to 0 over our subgroup.
    for v in constraint_values {
        assert!(
            v.iter().all(|x| x.is_zero()),
            "Constraint failed in {}",
            core::any::type_name::<S>()
        );
    }
}<|MERGE_RESOLUTION|>--- conflicted
+++ resolved
@@ -305,11 +305,7 @@
         timing,
         "compute openings proof",
         PolynomialBatch::prove_openings(
-<<<<<<< HEAD
-            &stark.fri_instance(zeta, g, config, None),
-=======
-            &stark.fri_instance(zeta, g, num_ctl_polys.iter().sum(), num_ctl_polys, config),
->>>>>>> 16746f1e
+            &stark.fri_instance(zeta, g, num_ctl_polys.iter().sum(), num_ctl_polys, config, None),
             &initial_merkle_trees,
             challenger,
             &fri_params,
