//! All the different proof types and their associated `circuit` versions
//! to be used when proving (recursive) [`Stark`][crate::stark::Stark]
//! statements

#[cfg(not(feature = "std"))]
use alloc::{vec, vec::Vec};

use itertools::Itertools;
use plonky2::field::extension::{Extendable, FieldExtension};
use plonky2::fri::oracle::PolynomialBatch;
use plonky2::fri::proof::{
    CompressedFriProof, FriChallenges, FriChallengesTarget, FriProof, FriProofTarget,
};
use plonky2::fri::structure::{
    FriOpeningBatch, FriOpeningBatchTarget, FriOpenings, FriOpeningsTarget,
};
use plonky2::hash::hash_types::{MerkleCapTarget, RichField};
use plonky2::hash::merkle_tree::MerkleCap;
use plonky2::iop::ext_target::ExtensionTarget;
use plonky2::iop::target::Target;
use plonky2::plonk::config::{GenericConfig, Hasher};
use plonky2::util::serialization::{Buffer, IoResult, Read, Write};
use plonky2_maybe_rayon::*;

use crate::config::StarkConfig;
use crate::lookup::GrandProductChallengeSet;

/// Merkle caps and openings that form the proof of a single STARK.
#[derive(Debug, Clone)]
pub struct StarkProof<F: RichField + Extendable<D>, C: GenericConfig<D, F = F>, const D: usize> {
    /// Merkle cap of LDEs of trace values.
    pub trace_cap: MerkleCap<F, C::Hasher>,
    /// Optional merkle cap of LDEs of permutation Z values, if any.
    pub auxiliary_polys_cap: Option<MerkleCap<F, C::Hasher>>,
    /// Merkle cap of LDEs of trace values.
    pub quotient_polys_cap: MerkleCap<F, C::Hasher>,
    /// Purported values of each polynomial at the challenge point.
    pub openings: StarkOpeningSet<F, D>,
    /// A batch FRI argument for all openings.
    pub opening_proof: FriProof<F, C::Hasher, D>,
}

impl<F: RichField + Extendable<D>, C: GenericConfig<D, F = F>, const D: usize> StarkProof<F, C, D> {
    /// Recover the length of the trace from a STARK proof and a STARK config.
    pub fn recover_degree_bits(&self, config: &StarkConfig) -> usize {
        let initial_merkle_proof = &self.opening_proof.query_round_proofs[0]
            .initial_trees_proof
            .evals_proofs[0]
            .1;
        let lde_bits = config.fri_config.cap_height + initial_merkle_proof.siblings.len();
        lde_bits - config.fri_config.rate_bits
    }
}

/// Circuit version of [`StarkProof`].
/// Merkle caps and openings that form the proof of a single STARK.
#[derive(Clone, Debug, PartialEq, Eq)]
pub struct StarkProofTarget<const D: usize> {
    /// `Target` for the Merkle cap trace values LDEs.
    pub trace_cap: MerkleCapTarget,
    /// Optional `Target` for the Merkle cap of lookup helper and CTL columns LDEs, if any.
    pub auxiliary_polys_cap: Option<MerkleCapTarget>,
    /// `Target` for the Merkle cap of quotient polynomial evaluations LDEs.
    pub quotient_polys_cap: MerkleCapTarget,
    /// `Target`s for the purported values of each polynomial at the challenge point.
    pub openings: StarkOpeningSetTarget<D>,
    /// `Target`s for the batch FRI argument for all openings.
    pub opening_proof: FriProofTarget<D>,
}

impl<const D: usize> StarkProofTarget<D> {
    /// Serializes a STARK proof.
    pub fn to_buffer(&self, buffer: &mut Vec<u8>) -> IoResult<()> {
        buffer.write_target_merkle_cap(&self.trace_cap)?;
        buffer.write_bool(self.auxiliary_polys_cap.is_some())?;
        if let Some(poly) = &self.auxiliary_polys_cap {
            buffer.write_target_merkle_cap(poly)?;
        }
        buffer.write_target_merkle_cap(&self.quotient_polys_cap)?;
        buffer.write_target_fri_proof(&self.opening_proof)?;
        self.openings.to_buffer(buffer)?;
        Ok(())
    }

    /// Deserializes a STARK proof.
    pub fn from_buffer(buffer: &mut Buffer) -> IoResult<Self> {
        let trace_cap = buffer.read_target_merkle_cap()?;
        let auxiliary_polys_cap = if buffer.read_bool()? {
            Some(buffer.read_target_merkle_cap()?)
        } else {
            None
        };
        let quotient_polys_cap = buffer.read_target_merkle_cap()?;
        let opening_proof = buffer.read_target_fri_proof()?;
        let openings = StarkOpeningSetTarget::from_buffer(buffer)?;

        Ok(Self {
            trace_cap,
            auxiliary_polys_cap,
            quotient_polys_cap,
            openings,
            opening_proof,
        })
    }

    /// Recover the length of the trace from a STARK proof and a STARK config.
    pub fn recover_degree_bits(&self, config: &StarkConfig) -> usize {
        let initial_merkle_proof = &self.opening_proof.query_round_proofs[0]
            .initial_trees_proof
            .evals_proofs[0]
            .1;
        let lde_bits = config.fri_config.cap_height + initial_merkle_proof.siblings.len();
        lde_bits - config.fri_config.rate_bits
    }
}

/// Merkle caps and openings that form the proof of a single STARK, along with its public inputs.
#[derive(Debug, Clone)]
pub struct StarkProofWithPublicInputs<
    F: RichField + Extendable<D>,
    C: GenericConfig<D, F = F>,
    const D: usize,
> {
    /// A STARK proof.
    pub proof: StarkProof<F, C, D>,
    /// Public inputs associated to this STARK proof.
    // TODO: Maybe make it generic over a `S: Stark` and replace with `[F; S::PUBLIC_INPUTS]`.
    pub public_inputs: Vec<F>,
}

/// Circuit version of [`StarkProofWithPublicInputs`].
#[derive(Debug, Clone)]
pub struct StarkProofWithPublicInputsTarget<const D: usize> {
    /// `Target` STARK proof.
    pub proof: StarkProofTarget<D>,
    /// `Target` public inputs for this STARK proof.
    pub public_inputs: Vec<Target>,
}

/// A compressed proof format of a single STARK.
#[derive(Debug, Clone)]
pub struct CompressedStarkProof<
    F: RichField + Extendable<D>,
    C: GenericConfig<D, F = F>,
    const D: usize,
> {
    /// Merkle cap of LDEs of trace values.
    pub trace_cap: MerkleCap<F, C::Hasher>,
    /// Purported values of each polynomial at the challenge point.
    pub openings: StarkOpeningSet<F, D>,
    /// A batch FRI argument for all openings.
    pub opening_proof: CompressedFriProof<F, C::Hasher, D>,
}

/// A compressed [`StarkProof`] format of a single STARK with its public inputs.
#[derive(Debug, Clone)]
pub struct CompressedStarkProofWithPublicInputs<
    F: RichField + Extendable<D>,
    C: GenericConfig<D, F = F>,
    const D: usize,
> {
    /// A compressed STARK proof.
    pub proof: CompressedStarkProof<F, C, D>,
    /// Public inputs for this compressed STARK proof.
    pub public_inputs: Vec<F>,
}

/// A [`StarkProof`] along with metadata about the initial Fiat-Shamir state, which is used when
/// creating a recursive wrapper proof around a STARK proof.
#[derive(Debug, Clone)]
pub struct StarkProofWithMetadata<F, C, const D: usize>
where
    F: RichField + Extendable<D>,
    C: GenericConfig<D, F = F>,
{
    /// Initial Fiat-Shamir state.
    pub init_challenger_state: <C::Hasher as Hasher<F>>::Permutation,
    /// Proof for a single STARK.
    pub proof: StarkProof<F, C, D>,
}

/// A combination of STARK proofs for independent statements operating on possibly shared variables,
/// along with Cross-Table Lookup (CTL) challenges to assert consistency of common variables across tables.
#[derive(Debug, Clone)]
pub struct MultiProof<
    F: RichField + Extendable<D>,
    C: GenericConfig<D, F = F>,
    const D: usize,
    const N: usize,
> {
    /// Proofs for all the different STARK modules.
    pub stark_proofs: [StarkProofWithMetadata<F, C, D>; N],
    /// Cross-table lookup challenges.
    pub ctl_challenges: GrandProductChallengeSet<F>,
}

impl<F: RichField + Extendable<D>, C: GenericConfig<D, F = F>, const D: usize, const N: usize>
    MultiProof<F, C, D, N>
{
    /// Returns the degree (i.e. the trace length) of each STARK proof,
    /// from their common [`StarkConfig`].
    pub fn recover_degree_bits(&self, config: &StarkConfig) -> [usize; N] {
        core::array::from_fn(|i| self.stark_proofs[i].proof.recover_degree_bits(config))
    }
}

/// Randomness used for a STARK proof.
#[derive(Debug)]
pub struct StarkProofChallenges<F: RichField + Extendable<D>, const D: usize> {
    /// Optional randomness used in any permutation argument.
    pub lookup_challenge_set: Option<GrandProductChallengeSet<F>>,
    /// Random values used to combine STARK constraints.
    pub stark_alphas: Vec<F>,
    /// Point at which the STARK polynomials are opened.
    pub stark_zeta: F::Extension,
    /// Randomness used in FRI.
    pub fri_challenges: FriChallenges<F, D>,
}

/// Circuit version of [`StarkProofChallenges`].
#[derive(Debug)]
pub struct StarkProofChallengesTarget<const D: usize> {
    /// Optional `Target`'s randomness used in any permutation argument.
    pub lookup_challenge_set: Option<GrandProductChallengeSet<Target>>,
    /// `Target`s for the random values used to combine STARK constraints.
    pub stark_alphas: Vec<Target>,
    /// `ExtensionTarget` for the point at which the STARK polynomials are opened.
    pub stark_zeta: ExtensionTarget<D>,
    /// `Target`s for the randomness used in FRI.
    pub fri_challenges: FriChallengesTarget<D>,
}

/// Randomness for all STARK proofs contained in a [`MultiProof`]`.
#[derive(Debug)]
pub struct MultiProofChallenges<F: RichField + Extendable<D>, const D: usize, const N: usize> {
    /// Randomness used in each STARK proof.
    pub stark_challenges: [StarkProofChallenges<F, D>; N],
    /// Randomness used for cross-table lookups. It is shared by all STARKs.
    pub ctl_challenges: GrandProductChallengeSet<F>,
}

/// Purported values of each polynomial at the challenge point.
#[derive(Debug, Clone)]
pub struct StarkOpeningSet<F: RichField + Extendable<D>, const D: usize> {
    /// Openings of trace polynomials at `zeta`.
    pub local_values: Vec<F::Extension>,
    /// Openings of trace polynomials at `g * zeta`.
    pub next_values: Vec<F::Extension>,
    /// Openings of lookups and cross-table lookups `Z` polynomials at `zeta`.
    pub auxiliary_polys: Option<Vec<F::Extension>>,
    /// Openings of lookups and cross-table lookups `Z` polynomials at `g * zeta`.
    pub auxiliary_polys_next: Option<Vec<F::Extension>>,
    /// Openings of cross-table lookups `Z` polynomials at `1`.
    pub ctl_zs_first: Option<Vec<F>>,
    /// Openings of quotient polynomials at `zeta`.
    pub quotient_polys: Vec<F::Extension>,
}

impl<F: RichField + Extendable<D>, const D: usize> StarkOpeningSet<F, D> {
    /// Returns a `StarkOpeningSet` given all the polynomial commitments, the number
    /// of permutation `Z`polynomials, the evaluation point and a generator `g`.
    ///
    /// Polynomials are evaluated at point `zeta` and, if necessary, at `g * zeta`.
    pub fn new<C: GenericConfig<D, F = F>>(
        zeta: F::Extension,
        g: F,
        trace_commitment: &PolynomialBatch<F, C, D>,
        auxiliary_polys_commitment: Option<&PolynomialBatch<F, C, D>>,
        quotient_commitment: &PolynomialBatch<F, C, D>,
        num_lookup_columns: usize,
        requires_ctl: bool,
        num_ctl_polys: &[usize],
    ) -> Self {
        // Batch evaluates polynomials on the LDE, at a point `z`.
        let eval_commitment = |z: F::Extension, c: &PolynomialBatch<F, C, D>| {
            c.polynomials
                .par_iter()
                .map(|p| p.to_extension().eval(z))
                .collect::<Vec<_>>()
        };
        // Batch evaluates polynomials at a base field point `z`.
        let eval_commitment_base = |z: F, c: &PolynomialBatch<F, C, D>| {
            c.polynomials
                .par_iter()
                .map(|p| p.eval(z))
                .collect::<Vec<_>>()
        };

        let auxiliary_first = auxiliary_polys_commitment.map(|c| eval_commitment_base(F::ONE, c));
        // `g * zeta`.
        let zeta_next = zeta.scalar_mul(g);
        Self {
            local_values: eval_commitment(zeta, trace_commitment),
            next_values: eval_commitment(zeta_next, trace_commitment),
            auxiliary_polys: auxiliary_polys_commitment.map(|c| eval_commitment(zeta, c)),
            auxiliary_polys_next: auxiliary_polys_commitment.map(|c| eval_commitment(zeta_next, c)),
            ctl_zs_first: requires_ctl.then(|| {
                let total_num_helper_cols: usize = num_ctl_polys.iter().sum();
                auxiliary_first.unwrap()[num_lookup_columns + total_num_helper_cols..].to_vec()
            }),
            quotient_polys: eval_commitment(zeta, quotient_commitment),
        }
    }

<<<<<<< HEAD
    pub fn to_fri_openings(&self) -> FriOpenings<F, D> {
=======
    /// Constructs the openings required by FRI.
    /// All openings but `ctl_zs_first` are grouped together.
    pub(crate) fn to_fri_openings(&self) -> FriOpenings<F, D> {
>>>>>>> 16746f1e
        let zeta_batch = FriOpeningBatch {
            values: self
                .local_values
                .iter()
                .chain(self.auxiliary_polys.iter().flatten())
                .chain(&self.quotient_polys)
                .copied()
                .collect_vec(),
        };
        let zeta_next_batch = FriOpeningBatch {
            values: self
                .next_values
                .iter()
                .chain(self.auxiliary_polys_next.iter().flatten())
                .copied()
                .collect_vec(),
        };

        let mut batches = vec![zeta_batch, zeta_next_batch];

        if let Some(ctl_zs_first) = self.ctl_zs_first.as_ref() {
            debug_assert!(!ctl_zs_first.is_empty());
            debug_assert!(self.auxiliary_polys.is_some());
            debug_assert!(self.auxiliary_polys_next.is_some());

            let ctl_first_batch = FriOpeningBatch {
                values: ctl_zs_first
                    .iter()
                    .copied()
                    .map(F::Extension::from_basefield)
                    .collect(),
            };

            batches.push(ctl_first_batch);
        }

        FriOpenings { batches }
    }
}

/// Circuit version of [`StarkOpeningSet`].
/// `Target`s for the purported values of each polynomial at the challenge point.
#[derive(Clone, Debug, PartialEq, Eq)]
pub struct StarkOpeningSetTarget<const D: usize> {
    /// `ExtensionTarget`s for the openings of trace polynomials at `zeta`.
    pub local_values: Vec<ExtensionTarget<D>>,
    /// `ExtensionTarget`s for the opening of trace polynomials at `g * zeta`.
    pub next_values: Vec<ExtensionTarget<D>>,
    /// `ExtensionTarget`s for the opening of lookups and cross-table lookups `Z` polynomials at `zeta`.
    pub auxiliary_polys: Option<Vec<ExtensionTarget<D>>>,
    /// `ExtensionTarget`s for the opening of lookups and cross-table lookups `Z` polynomials at `g * zeta`.
    pub auxiliary_polys_next: Option<Vec<ExtensionTarget<D>>>,
    /// `ExtensionTarget`s for the opening of lookups and cross-table lookups `Z` polynomials at 1.
    pub ctl_zs_first: Option<Vec<Target>>,
    /// `ExtensionTarget`s for the opening of quotient polynomials at `zeta`.
    pub quotient_polys: Vec<ExtensionTarget<D>>,
}

impl<const D: usize> StarkOpeningSetTarget<D> {
    /// Serializes a STARK's opening set.
    pub(crate) fn to_buffer(&self, buffer: &mut Vec<u8>) -> IoResult<()> {
        buffer.write_target_ext_vec(&self.local_values)?;
        buffer.write_target_ext_vec(&self.next_values)?;
        if let Some(poly) = &self.auxiliary_polys {
            buffer.write_bool(true)?;
            buffer.write_target_ext_vec(poly)?;
        } else {
            buffer.write_bool(false)?;
        }
        if let Some(poly_next) = &self.auxiliary_polys_next {
            buffer.write_bool(true)?;
            buffer.write_target_ext_vec(poly_next)?;
        } else {
            buffer.write_bool(false)?;
        }
        if let Some(ctl_zs_first) = &self.ctl_zs_first {
            buffer.write_bool(true)?;
            buffer.write_target_vec(ctl_zs_first)?;
        } else {
            buffer.write_bool(false)?;
        }
        buffer.write_target_ext_vec(&self.quotient_polys)?;
        Ok(())
    }

    /// Deserializes a STARK's opening set.
    pub(crate) fn from_buffer(buffer: &mut Buffer) -> IoResult<Self> {
        let local_values = buffer.read_target_ext_vec::<D>()?;
        let next_values = buffer.read_target_ext_vec::<D>()?;
        let auxiliary_polys = if buffer.read_bool()? {
            Some(buffer.read_target_ext_vec::<D>()?)
        } else {
            None
        };
        let auxiliary_polys_next = if buffer.read_bool()? {
            Some(buffer.read_target_ext_vec::<D>()?)
        } else {
            None
        };
        let ctl_zs_first = if buffer.read_bool()? {
            Some(buffer.read_target_vec()?)
        } else {
            None
        };
        let quotient_polys = buffer.read_target_ext_vec::<D>()?;

        Ok(Self {
            local_values,
            next_values,
            auxiliary_polys,
            auxiliary_polys_next,
            ctl_zs_first,
            quotient_polys,
        })
    }

    /// Circuit version of `to_fri_openings`for [`FriOpeningsTarget`].
    pub(crate) fn to_fri_openings(&self, zero: Target) -> FriOpeningsTarget<D> {
        let zeta_batch = FriOpeningBatchTarget {
            values: self
                .local_values
                .iter()
                .chain(self.auxiliary_polys.iter().flatten())
                .chain(&self.quotient_polys)
                .copied()
                .collect_vec(),
        };
        let zeta_next_batch = FriOpeningBatchTarget {
            values: self
                .next_values
                .iter()
                .chain(self.auxiliary_polys_next.iter().flatten())
                .copied()
                .collect_vec(),
        };

        let mut batches = vec![zeta_batch, zeta_next_batch];

        if let Some(ctl_zs_first) = self.ctl_zs_first.as_ref() {
            debug_assert!(!ctl_zs_first.is_empty());
            debug_assert!(self.auxiliary_polys.is_some());
            debug_assert!(self.auxiliary_polys_next.is_some());

            let ctl_first_batch = FriOpeningBatchTarget {
                values: ctl_zs_first
                    .iter()
                    .copied()
                    .map(|t| t.to_ext_target(zero))
                    .collect(),
            };

            batches.push(ctl_first_batch);
        }
        FriOpeningsTarget { batches }
    }
}<|MERGE_RESOLUTION|>--- conflicted
+++ resolved
@@ -302,13 +302,9 @@
         }
     }
 
-<<<<<<< HEAD
-    pub fn to_fri_openings(&self) -> FriOpenings<F, D> {
-=======
     /// Constructs the openings required by FRI.
     /// All openings but `ctl_zs_first` are grouped together.
-    pub(crate) fn to_fri_openings(&self) -> FriOpenings<F, D> {
->>>>>>> 16746f1e
+    pub fn to_fri_openings(&self) -> FriOpenings<F, D> {
         let zeta_batch = FriOpeningBatch {
             values: self
                 .local_values
