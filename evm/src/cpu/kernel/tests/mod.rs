mod account_code;
mod balance;
<<<<<<< HEAD
mod bignum;
=======
mod bn254;
>>>>>>> 1576a300
mod core;
mod ecc;
mod exp;
mod hash;
mod mpt;
mod packing;
mod rlp;
mod transaction_parsing;

use std::str::FromStr;

use anyhow::Result;
use ethereum_types::U256;

pub(crate) fn u256ify<'a>(hexes: impl IntoIterator<Item = &'a str>) -> Result<Vec<U256>> {
    Ok(hexes
        .into_iter()
        .map(U256::from_str)
        .collect::<Result<Vec<_>, _>>()?)
}<|MERGE_RESOLUTION|>--- conflicted
+++ resolved
@@ -1,10 +1,7 @@
 mod account_code;
 mod balance;
-<<<<<<< HEAD
 mod bignum;
-=======
 mod bn254;
->>>>>>> 1576a300
 mod core;
 mod ecc;
 mod exp;
