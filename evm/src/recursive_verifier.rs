use std::fmt::Debug;

use anyhow::{ensure, Result};
use ethereum_types::{BigEndianHash, U256};
use plonky2::field::extension::Extendable;
use plonky2::field::types::Field;
use plonky2::fri::witness_util::set_fri_proof_target;
use plonky2::gates::exponentiation::ExponentiationGate;
use plonky2::gates::gate::GateRef;
use plonky2::gates::noop::NoopGate;
use plonky2::hash::hash_types::RichField;
use plonky2::hash::hashing::PlonkyPermutation;
use plonky2::iop::challenger::{Challenger, RecursiveChallenger};
use plonky2::iop::ext_target::ExtensionTarget;
use plonky2::iop::target::Target;
use plonky2::iop::witness::{PartialWitness, Witness, WitnessWrite};
use plonky2::plonk::circuit_builder::CircuitBuilder;
use plonky2::plonk::circuit_data::{CircuitConfig, CircuitData, VerifierCircuitData};
use plonky2::plonk::config::{AlgebraicHasher, GenericConfig, Hasher};
use plonky2::plonk::proof::{ProofWithPublicInputs, ProofWithPublicInputsTarget};
use plonky2::util::reducing::ReducingFactorTarget;
use plonky2::util::serialization::{
    Buffer, GateSerializer, IoResult, Read, WitnessGeneratorSerializer, Write,
};
use plonky2::with_context;
use plonky2_util::log2_ceil;

use crate::all_stark::{Table, NUM_TABLES};
use crate::config::StarkConfig;
use crate::constraint_consumer::RecursiveConstraintConsumer;
use crate::cpu::kernel::constants::global_metadata::GlobalMetadata;
<<<<<<< HEAD
use crate::cross_table_lookup::{
    get_grand_product_challenge_set, verify_cross_table_lookups, CrossTableLookup,
    CtlCheckVarsTarget, GrandProductChallenge, GrandProductChallengeSet,
};
use crate::lookup::LookupCheckVarsTarget;
=======
use crate::cross_table_lookup::{verify_cross_table_lookups, CrossTableLookup, CtlCheckVarsTarget};
use crate::evaluation_frame::StarkEvaluationFrame;
>>>>>>> 0abc3b92
use crate::memory::segments::Segment;
use crate::memory::VALUE_LIMBS;
use crate::proof::{
    BlockHashes, BlockHashesTarget, BlockMetadata, BlockMetadataTarget, ExtraBlockData,
    ExtraBlockDataTarget, PublicValues, PublicValuesTarget, StarkOpeningSetTarget, StarkProof,
    StarkProofChallengesTarget, StarkProofTarget, StarkProofWithMetadata, TrieRoots,
    TrieRootsTarget,
};
use crate::stark::Stark;
use crate::util::{h256_limbs, u256_limbs, u256_to_u32, u256_to_u64};
use crate::vanishing_poly::eval_vanishing_poly_circuit;
use crate::witness::errors::ProgramError;

/// Table-wise recursive proofs of an `AllProof`.
pub struct RecursiveAllProof<
    F: RichField + Extendable<D>,
    C: GenericConfig<D, F = F>,
    const D: usize,
> {
    pub recursive_proofs: [ProofWithPublicInputs<F, C, D>; NUM_TABLES],
}

pub(crate) struct PublicInputs<T: Copy + Default + Eq + PartialEq + Debug, P: PlonkyPermutation<T>>
{
    pub(crate) trace_cap: Vec<Vec<T>>,
    pub(crate) ctl_zs_first: Vec<T>,
    pub(crate) ctl_challenges: GrandProductChallengeSet<T>,
    pub(crate) challenger_state_before: P,
    pub(crate) challenger_state_after: P,
}

impl<T: Copy + Debug + Default + Eq + PartialEq, P: PlonkyPermutation<T>> PublicInputs<T, P> {
    pub(crate) fn from_vec(v: &[T], config: &StarkConfig) -> Self {
        // TODO: Document magic number 4; probably comes from
        // Ethereum 256 bits = 4 * Goldilocks 64 bits
        let nelts = config.fri_config.num_cap_elements();
        let mut trace_cap = Vec::with_capacity(nelts);
        for i in 0..nelts {
            trace_cap.push(v[4 * i..4 * (i + 1)].to_vec());
        }
        let mut iter = v.iter().copied().skip(4 * nelts);
        let ctl_challenges = GrandProductChallengeSet {
            challenges: (0..config.num_challenges)
                .map(|_| GrandProductChallenge {
                    beta: iter.next().unwrap(),
                    gamma: iter.next().unwrap(),
                })
                .collect(),
        };
        let challenger_state_before = P::new(&mut iter);
        let challenger_state_after = P::new(&mut iter);
        let ctl_zs_first: Vec<_> = iter.collect();

        Self {
            trace_cap,
            ctl_zs_first,
            ctl_challenges,
            challenger_state_before,
            challenger_state_after,
        }
    }
}

impl<F: RichField + Extendable<D>, C: GenericConfig<D, F = F>, const D: usize>
    RecursiveAllProof<F, C, D>
{
    /// Verify every recursive proof.
    pub fn verify(
        self,
        verifier_data: &[VerifierCircuitData<F, C, D>; NUM_TABLES],
        cross_table_lookups: Vec<CrossTableLookup<F>>,
        inner_config: &StarkConfig,
    ) -> Result<()> {
        let pis: [_; NUM_TABLES] = core::array::from_fn(|i| {
            PublicInputs::<F, <C::Hasher as Hasher<F>>::Permutation>::from_vec(
                &self.recursive_proofs[i].public_inputs,
                inner_config,
            )
        });

        let mut challenger = Challenger::<F, C::Hasher>::new();
        for pi in &pis {
            for h in &pi.trace_cap {
                challenger.observe_elements(h);
            }
        }

        // TODO: Observe public values if the code isn't deprecated.

        let ctl_challenges =
            get_grand_product_challenge_set(&mut challenger, inner_config.num_challenges);
        // Check that the correct CTL challenges are used in every proof.
        for pi in &pis {
            ensure!(ctl_challenges == pi.ctl_challenges);
        }

        let state = challenger.compact();
        ensure!(state == pis[0].challenger_state_before);
        // Check that the challenger state is consistent between proofs.
        for i in 1..NUM_TABLES {
            ensure!(pis[i].challenger_state_before == pis[i - 1].challenger_state_after);
        }

        // Dummy values which will make the check fail.
        // TODO: Fix this if the code isn't deprecated.
        let mut extra_looking_products = Vec::new();
        for i in 0..NUM_TABLES {
            extra_looking_products.push(Vec::new());
            for _ in 0..inner_config.num_challenges {
                extra_looking_products[i].push(F::ONE);
            }
        }

        // Verify the CTL checks.
        verify_cross_table_lookups::<F, D>(
            &cross_table_lookups,
            pis.map(|p| p.ctl_zs_first),
            extra_looking_products,
            inner_config,
        )?;

        // Verify the proofs.
        for (proof, verifier_data) in self.recursive_proofs.into_iter().zip(verifier_data) {
            verifier_data.verify(proof)?;
        }
        Ok(())
    }
}

/// Represents a circuit which recursively verifies a STARK proof.
#[derive(Eq, PartialEq, Debug)]
pub(crate) struct StarkWrapperCircuit<F, C, const D: usize>
where
    F: RichField + Extendable<D>,
    C: GenericConfig<D, F = F>,
    C::Hasher: AlgebraicHasher<F>,
{
    pub(crate) circuit: CircuitData<F, C, D>,
    pub(crate) stark_proof_target: StarkProofTarget<D>,
    pub(crate) ctl_challenges_target: GrandProductChallengeSet<Target>,
    pub(crate) init_challenger_state_target:
        <C::Hasher as AlgebraicHasher<F>>::AlgebraicPermutation,
    pub(crate) zero_target: Target,
}

impl<F, C, const D: usize> StarkWrapperCircuit<F, C, D>
where
    F: RichField + Extendable<D>,
    C: GenericConfig<D, F = F>,
    C::Hasher: AlgebraicHasher<F>,
{
    pub fn to_buffer(
        &self,
        buffer: &mut Vec<u8>,
        gate_serializer: &dyn GateSerializer<F, D>,
        generator_serializer: &dyn WitnessGeneratorSerializer<F, D>,
    ) -> IoResult<()> {
        buffer.write_circuit_data(&self.circuit, gate_serializer, generator_serializer)?;
        buffer.write_target_vec(self.init_challenger_state_target.as_ref())?;
        buffer.write_target(self.zero_target)?;
        self.stark_proof_target.to_buffer(buffer)?;
        self.ctl_challenges_target.to_buffer(buffer)?;
        Ok(())
    }

    pub fn from_buffer(
        buffer: &mut Buffer,
        gate_serializer: &dyn GateSerializer<F, D>,
        generator_serializer: &dyn WitnessGeneratorSerializer<F, D>,
    ) -> IoResult<Self> {
        let circuit = buffer.read_circuit_data(gate_serializer, generator_serializer)?;
        let target_vec = buffer.read_target_vec()?;
        let init_challenger_state_target =
            <C::Hasher as AlgebraicHasher<F>>::AlgebraicPermutation::new(target_vec);
        let zero_target = buffer.read_target()?;
        let stark_proof_target = StarkProofTarget::from_buffer(buffer)?;
        let ctl_challenges_target = GrandProductChallengeSet::from_buffer(buffer)?;
        Ok(Self {
            circuit,
            stark_proof_target,
            ctl_challenges_target,
            init_challenger_state_target,
            zero_target,
        })
    }

    pub(crate) fn prove(
        &self,
        proof_with_metadata: &StarkProofWithMetadata<F, C, D>,
        ctl_challenges: &GrandProductChallengeSet<F>,
    ) -> Result<ProofWithPublicInputs<F, C, D>> {
        let mut inputs = PartialWitness::new();

        set_stark_proof_target(
            &mut inputs,
            &self.stark_proof_target,
            &proof_with_metadata.proof,
            self.zero_target,
        );

        for (challenge_target, challenge) in self
            .ctl_challenges_target
            .challenges
            .iter()
            .zip(&ctl_challenges.challenges)
        {
            inputs.set_target(challenge_target.beta, challenge.beta);
            inputs.set_target(challenge_target.gamma, challenge.gamma);
        }

        inputs.set_target_arr(
            self.init_challenger_state_target.as_ref(),
            proof_with_metadata.init_challenger_state.as_ref(),
        );

        self.circuit.prove(inputs)
    }
}

/// Represents a circuit which recursively verifies a PLONK proof.
#[derive(Eq, PartialEq, Debug)]
pub(crate) struct PlonkWrapperCircuit<F, C, const D: usize>
where
    F: RichField + Extendable<D>,
    C: GenericConfig<D, F = F>,
{
    pub(crate) circuit: CircuitData<F, C, D>,
    pub(crate) proof_with_pis_target: ProofWithPublicInputsTarget<D>,
}

impl<F, C, const D: usize> PlonkWrapperCircuit<F, C, D>
where
    F: RichField + Extendable<D>,
    C: GenericConfig<D, F = F>,
    C::Hasher: AlgebraicHasher<F>,
{
    pub(crate) fn prove(
        &self,
        proof: &ProofWithPublicInputs<F, C, D>,
    ) -> Result<ProofWithPublicInputs<F, C, D>> {
        let mut inputs = PartialWitness::new();
        inputs.set_proof_with_pis_target(&self.proof_with_pis_target, proof);
        self.circuit.prove(inputs)
    }
}

/// Returns the recursive Stark circuit.
pub(crate) fn recursive_stark_circuit<
    F: RichField + Extendable<D>,
    C: GenericConfig<D, F = F>,
    S: Stark<F, D>,
    const D: usize,
>(
    table: Table,
    stark: &S,
    degree_bits: usize,
    cross_table_lookups: &[CrossTableLookup<F>],
    inner_config: &StarkConfig,
    circuit_config: &CircuitConfig,
    min_degree_bits: usize,
) -> StarkWrapperCircuit<F, C, D>
where
    C::Hasher: AlgebraicHasher<F>,
{
    let mut builder = CircuitBuilder::<F, D>::new(circuit_config.clone());
    let zero_target = builder.zero();

    let num_lookup_columns = stark.num_lookup_helper_columns(inner_config);
    let num_ctl_zs =
        CrossTableLookup::num_ctl_zs(cross_table_lookups, table, inner_config.num_challenges);
    let proof_target =
        add_virtual_stark_proof(&mut builder, stark, inner_config, degree_bits, num_ctl_zs);
    builder.register_public_inputs(
        &proof_target
            .trace_cap
            .0
            .iter()
            .flat_map(|h| h.elements)
            .collect::<Vec<_>>(),
    );

    let ctl_challenges_target = GrandProductChallengeSet {
        challenges: (0..inner_config.num_challenges)
            .map(|_| GrandProductChallenge {
                beta: builder.add_virtual_public_input(),
                gamma: builder.add_virtual_public_input(),
            })
            .collect(),
    };

    let ctl_vars = CtlCheckVarsTarget::from_proof(
        table,
        &proof_target,
        cross_table_lookups,
        &ctl_challenges_target,
        num_lookup_columns,
    );

    let init_challenger_state_target =
        <C::Hasher as AlgebraicHasher<F>>::AlgebraicPermutation::new(std::iter::from_fn(|| {
            Some(builder.add_virtual_public_input())
        }));
    let mut challenger =
        RecursiveChallenger::<F, C::Hasher, D>::from_state(init_challenger_state_target);
    let challenges =
        proof_target.get_challenges::<F, C>(&mut builder, &mut challenger, inner_config);
    let challenger_state = challenger.compact(&mut builder);
    builder.register_public_inputs(challenger_state.as_ref());

    builder.register_public_inputs(&proof_target.openings.ctl_zs_first);

    verify_stark_proof_with_challenges_circuit::<F, C, _, D>(
        &mut builder,
        stark,
        &proof_target,
        &challenges,
        &ctl_vars,
        &ctl_challenges_target,
        inner_config,
    );

    add_common_recursion_gates(&mut builder);

    // Pad to the minimum degree.
    while log2_ceil(builder.num_gates()) < min_degree_bits {
        builder.add_gate(NoopGate, vec![]);
    }

    let circuit = builder.build::<C>();
    StarkWrapperCircuit {
        circuit,
        stark_proof_target: proof_target,
        ctl_challenges_target,
        init_challenger_state_target,
        zero_target,
    }
}

/// Add gates that are sometimes used by recursive circuits, even if it's not actually used by this
/// particular recursive circuit. This is done for uniformity. We sometimes want all recursion
/// circuits to have the same gate set, so that we can do 1-of-n conditional recursion efficiently.
pub(crate) fn add_common_recursion_gates<F: RichField + Extendable<D>, const D: usize>(
    builder: &mut CircuitBuilder<F, D>,
) {
    builder.add_gate_to_gate_set(GateRef::new(ExponentiationGate::new_from_config(
        &builder.config,
    )));
}

/// Recursively verifies an inner proof.
fn verify_stark_proof_with_challenges_circuit<
    F: RichField + Extendable<D>,
    C: GenericConfig<D, F = F>,
    S: Stark<F, D>,
    const D: usize,
>(
    builder: &mut CircuitBuilder<F, D>,
    stark: &S,
    proof: &StarkProofTarget<D>,
    challenges: &StarkProofChallengesTarget<D>,
    ctl_vars: &[CtlCheckVarsTarget<F, D>],
    ctl_challenges: &GrandProductChallengeSet<Target>,
    inner_config: &StarkConfig,
) where
    C::Hasher: AlgebraicHasher<F>,
{
    let zero = builder.zero();
    let one = builder.one_extension();

    let StarkOpeningSetTarget {
        local_values,
        next_values,
        auxiliary_polys,
        auxiliary_polys_next,
        ctl_zs_first,
        quotient_polys,
    } = &proof.openings;
    let vars = S::EvaluationFrameTarget::from_values(local_values, next_values);

    let degree_bits = proof.recover_degree_bits(inner_config);
    let zeta_pow_deg = builder.exp_power_of_2_extension(challenges.stark_zeta, degree_bits);
    let z_h_zeta = builder.sub_extension(zeta_pow_deg, one);
    let (l_0, l_last) =
        eval_l_0_and_l_last_circuit(builder, degree_bits, challenges.stark_zeta, z_h_zeta);
    let last =
        builder.constant_extension(F::Extension::primitive_root_of_unity(degree_bits).inverse());
    let z_last = builder.sub_extension(challenges.stark_zeta, last);

    let mut consumer = RecursiveConstraintConsumer::<F, D>::new(
        builder.zero_extension(),
        challenges.stark_alphas.clone(),
        z_last,
        l_0,
        l_last,
    );

    let num_lookup_columns = stark.num_lookup_helper_columns(inner_config);
    let lookup_challenges = (num_lookup_columns > 0).then(|| {
        ctl_challenges
            .challenges
            .iter()
            .map(|ch| ch.beta)
            .collect::<Vec<_>>()
    });

    let lookup_vars = stark.uses_lookups().then(|| LookupCheckVarsTarget {
        local_values: auxiliary_polys[..num_lookup_columns].to_vec(),
        next_values: auxiliary_polys_next[..num_lookup_columns].to_vec(),
        challenges: lookup_challenges.unwrap(),
    });

    with_context!(
        builder,
        "evaluate vanishing polynomial",
        eval_vanishing_poly_circuit::<F, S, D>(
            builder,
            stark,
<<<<<<< HEAD
            vars,
            lookup_vars,
=======
            inner_config,
            &vars,
            permutation_data,
>>>>>>> 0abc3b92
            ctl_vars,
            &mut consumer,
        )
    );
    let vanishing_polys_zeta = consumer.accumulators();

    // Check each polynomial identity, of the form `vanishing(x) = Z_H(x) quotient(x)`, at zeta.
    let mut scale = ReducingFactorTarget::new(zeta_pow_deg);
    for (i, chunk) in quotient_polys
        .chunks(stark.quotient_degree_factor())
        .enumerate()
    {
        let recombined_quotient = scale.reduce(chunk, builder);
        let computed_vanishing_poly = builder.mul_extension(z_h_zeta, recombined_quotient);
        builder.connect_extension(vanishing_polys_zeta[i], computed_vanishing_poly);
    }

    let merkle_caps = vec![
        proof.trace_cap.clone(),
        proof.auxiliary_polys_cap.clone(),
        proof.quotient_polys_cap.clone(),
    ];

    let fri_instance = stark.fri_instance_target(
        builder,
        challenges.stark_zeta,
        F::primitive_root_of_unity(degree_bits),
        ctl_zs_first.len(),
        inner_config,
    );
    builder.verify_fri_proof::<C>(
        &fri_instance,
        &proof.openings.to_fri_openings(zero),
        &challenges.fri_challenges,
        &merkle_caps,
        &proof.opening_proof,
        &inner_config.fri_params(degree_bits),
    );
}

/// Recursive version of `get_memory_extra_looking_products`.
pub(crate) fn get_memory_extra_looking_products_circuit<
    F: RichField + Extendable<D>,
    const D: usize,
>(
    builder: &mut CircuitBuilder<F, D>,
    public_values: &PublicValuesTarget,
    challenge: GrandProductChallenge<Target>,
) -> Target {
    let mut product = builder.one();

    // Add metadata writes.
    let block_fields_scalars = [
        (
            GlobalMetadata::BlockTimestamp as usize,
            public_values.block_metadata.block_timestamp,
        ),
        (
            GlobalMetadata::BlockNumber as usize,
            public_values.block_metadata.block_number,
        ),
        (
            GlobalMetadata::BlockDifficulty as usize,
            public_values.block_metadata.block_difficulty,
        ),
        (
            GlobalMetadata::BlockGasLimit as usize,
            public_values.block_metadata.block_gaslimit,
        ),
        (
            GlobalMetadata::BlockChainId as usize,
            public_values.block_metadata.block_chain_id,
        ),
        (
            GlobalMetadata::BlockGasUsed as usize,
            public_values.block_metadata.block_gas_used,
        ),
        (
            GlobalMetadata::BlockGasUsedBefore as usize,
            public_values.extra_block_data.gas_used_before,
        ),
        (
            GlobalMetadata::BlockGasUsedAfter as usize,
            public_values.extra_block_data.gas_used_after,
        ),
        (
            GlobalMetadata::TxnNumberBefore as usize,
            public_values.extra_block_data.txn_number_before,
        ),
        (
            GlobalMetadata::TxnNumberAfter as usize,
            public_values.extra_block_data.txn_number_after,
        ),
    ];

    let beneficiary_base_fee_cur_hash_fields: [(usize, &[Target]); 3] = [
        (
            GlobalMetadata::BlockBeneficiary as usize,
            &public_values.block_metadata.block_beneficiary,
        ),
        (
            GlobalMetadata::BlockBaseFee as usize,
            &public_values.block_metadata.block_base_fee,
        ),
        (
            GlobalMetadata::BlockCurrentHash as usize,
            &public_values.block_hashes.cur_hash,
        ),
    ];

    let metadata_segment = builder.constant(F::from_canonical_u32(Segment::GlobalMetadata as u32));
    block_fields_scalars.map(|(field, target)| {
        // Each of those fields fit in 32 bits, hence in a single Target.
        product = add_data_write(
            builder,
            challenge,
            product,
            metadata_segment,
            field,
            &[target],
        );
    });

    beneficiary_base_fee_cur_hash_fields.map(|(field, targets)| {
        product = add_data_write(
            builder,
            challenge,
            product,
            metadata_segment,
            field,
            targets,
        );
    });

    // Add block hashes writes.
    let block_hashes_segment = builder.constant(F::from_canonical_u32(Segment::BlockHashes as u32));
    for i in 0..256 {
        product = add_data_write(
            builder,
            challenge,
            product,
            block_hashes_segment,
            i,
            &public_values.block_hashes.prev_hashes[8 * i..8 * (i + 1)],
        );
    }

    // Add block bloom filters writes.
    let bloom_segment = builder.constant(F::from_canonical_u32(Segment::GlobalBlockBloom as u32));
    for i in 0..8 {
        product = add_data_write(
            builder,
            challenge,
            product,
            bloom_segment,
            i,
            &public_values.block_metadata.block_bloom[i * 8..(i + 1) * 8],
        );
    }
    for i in 0..8 {
        product = add_data_write(
            builder,
            challenge,
            product,
            bloom_segment,
            i + 8,
            &public_values.extra_block_data.block_bloom_before[i * 8..(i + 1) * 8],
        );
    }

    for i in 0..8 {
        product = add_data_write(
            builder,
            challenge,
            product,
            bloom_segment,
            i + 16,
            &public_values.extra_block_data.block_bloom_after[i * 8..(i + 1) * 8],
        );
    }

    // Add trie roots writes.
    let trie_fields = [
        (
            GlobalMetadata::StateTrieRootDigestBefore as usize,
            public_values.trie_roots_before.state_root,
        ),
        (
            GlobalMetadata::TransactionTrieRootDigestBefore as usize,
            public_values.trie_roots_before.transactions_root,
        ),
        (
            GlobalMetadata::ReceiptTrieRootDigestBefore as usize,
            public_values.trie_roots_before.receipts_root,
        ),
        (
            GlobalMetadata::StateTrieRootDigestAfter as usize,
            public_values.trie_roots_after.state_root,
        ),
        (
            GlobalMetadata::TransactionTrieRootDigestAfter as usize,
            public_values.trie_roots_after.transactions_root,
        ),
        (
            GlobalMetadata::ReceiptTrieRootDigestAfter as usize,
            public_values.trie_roots_after.receipts_root,
        ),
    ];

    trie_fields.map(|(field, targets)| {
        product = add_data_write(
            builder,
            challenge,
            product,
            metadata_segment,
            field,
            &targets,
        );
    });

    product
}

fn add_data_write<F: RichField + Extendable<D>, const D: usize>(
    builder: &mut CircuitBuilder<F, D>,
    challenge: GrandProductChallenge<Target>,
    running_product: Target,
    segment: Target,
    idx: usize,
    val: &[Target],
) -> Target {
    debug_assert!(val.len() <= VALUE_LIMBS);
    let len = core::cmp::min(val.len(), VALUE_LIMBS);

    let zero = builder.zero();
    let one = builder.one();

    let row = builder.add_virtual_targets(13);
    // is_read
    builder.connect(row[0], zero);
    // context
    builder.connect(row[1], zero);
    // segment
    builder.connect(row[2], segment);
    // virtual
    let field_target = builder.constant(F::from_canonical_usize(idx));
    builder.connect(row[3], field_target);

    // values
    for j in 0..len {
        builder.connect(row[4 + j], val[j]);
    }
    for j in len..VALUE_LIMBS {
        builder.connect(row[4 + j], zero);
    }

    // timestamp
    builder.connect(row[12], one);

    let combined = challenge.combine_base_circuit(builder, &row);
    builder.mul(running_product, combined)
}

fn eval_l_0_and_l_last_circuit<F: RichField + Extendable<D>, const D: usize>(
    builder: &mut CircuitBuilder<F, D>,
    log_n: usize,
    x: ExtensionTarget<D>,
    z_x: ExtensionTarget<D>,
) -> (ExtensionTarget<D>, ExtensionTarget<D>) {
    let n = builder.constant_extension(F::Extension::from_canonical_usize(1 << log_n));
    let g = builder.constant_extension(F::Extension::primitive_root_of_unity(log_n));
    let one = builder.one_extension();
    let l_0_deno = builder.mul_sub_extension(n, x, n);
    let l_last_deno = builder.mul_sub_extension(g, x, one);
    let l_last_deno = builder.mul_extension(n, l_last_deno);

    (
        builder.div_extension(z_x, l_0_deno),
        builder.div_extension(z_x, l_last_deno),
    )
}

pub(crate) fn add_virtual_public_values<F: RichField + Extendable<D>, const D: usize>(
    builder: &mut CircuitBuilder<F, D>,
) -> PublicValuesTarget {
    let trie_roots_before = add_virtual_trie_roots(builder);
    let trie_roots_after = add_virtual_trie_roots(builder);
    let block_metadata = add_virtual_block_metadata(builder);
    let block_hashes = add_virtual_block_hashes(builder);
    let extra_block_data = add_virtual_extra_block_data(builder);
    PublicValuesTarget {
        trie_roots_before,
        trie_roots_after,
        block_metadata,
        block_hashes,
        extra_block_data,
    }
}

pub(crate) fn add_virtual_trie_roots<F: RichField + Extendable<D>, const D: usize>(
    builder: &mut CircuitBuilder<F, D>,
) -> TrieRootsTarget {
    let state_root = builder.add_virtual_public_input_arr();
    let transactions_root = builder.add_virtual_public_input_arr();
    let receipts_root = builder.add_virtual_public_input_arr();
    TrieRootsTarget {
        state_root,
        transactions_root,
        receipts_root,
    }
}

pub(crate) fn add_virtual_block_metadata<F: RichField + Extendable<D>, const D: usize>(
    builder: &mut CircuitBuilder<F, D>,
) -> BlockMetadataTarget {
    let block_beneficiary = builder.add_virtual_public_input_arr();
    let block_timestamp = builder.add_virtual_public_input();
    let block_number = builder.add_virtual_public_input();
    let block_difficulty = builder.add_virtual_public_input();
    let block_gaslimit = builder.add_virtual_public_input();
    let block_chain_id = builder.add_virtual_public_input();
    let block_base_fee = builder.add_virtual_public_input_arr();
    let block_gas_used = builder.add_virtual_public_input();
    let block_bloom = builder.add_virtual_public_input_arr();
    BlockMetadataTarget {
        block_beneficiary,
        block_timestamp,
        block_number,
        block_difficulty,
        block_gaslimit,
        block_chain_id,
        block_base_fee,
        block_gas_used,
        block_bloom,
    }
}

pub(crate) fn add_virtual_block_hashes<F: RichField + Extendable<D>, const D: usize>(
    builder: &mut CircuitBuilder<F, D>,
) -> BlockHashesTarget {
    let prev_hashes = builder.add_virtual_public_input_arr();
    let cur_hash = builder.add_virtual_public_input_arr();
    BlockHashesTarget {
        prev_hashes,
        cur_hash,
    }
}
pub(crate) fn add_virtual_extra_block_data<F: RichField + Extendable<D>, const D: usize>(
    builder: &mut CircuitBuilder<F, D>,
) -> ExtraBlockDataTarget {
    let txn_number_before = builder.add_virtual_public_input();
    let txn_number_after = builder.add_virtual_public_input();
    let gas_used_before = builder.add_virtual_public_input();
    let gas_used_after = builder.add_virtual_public_input();
    let block_bloom_before: [Target; 64] = builder.add_virtual_public_input_arr();
    let block_bloom_after: [Target; 64] = builder.add_virtual_public_input_arr();
    ExtraBlockDataTarget {
        txn_number_before,
        txn_number_after,
        gas_used_before,
        gas_used_after,
        block_bloom_before,
        block_bloom_after,
    }
}

pub(crate) fn add_virtual_stark_proof<
    F: RichField + Extendable<D>,
    S: Stark<F, D>,
    const D: usize,
>(
    builder: &mut CircuitBuilder<F, D>,
    stark: &S,
    config: &StarkConfig,
    degree_bits: usize,
    num_ctl_zs: usize,
) -> StarkProofTarget<D> {
    let fri_params = config.fri_params(degree_bits);
    let cap_height = fri_params.config.cap_height;

    let num_leaves_per_oracle = vec![
        S::COLUMNS,
        stark.num_lookup_helper_columns(config) + num_ctl_zs,
        stark.quotient_degree_factor() * config.num_challenges,
    ];

    let auxiliary_polys_cap = builder.add_virtual_cap(cap_height);

    StarkProofTarget {
        trace_cap: builder.add_virtual_cap(cap_height),
        auxiliary_polys_cap,
        quotient_polys_cap: builder.add_virtual_cap(cap_height),
        openings: add_virtual_stark_opening_set::<F, S, D>(builder, stark, num_ctl_zs, config),
        opening_proof: builder.add_virtual_fri_proof(&num_leaves_per_oracle, &fri_params),
    }
}

fn add_virtual_stark_opening_set<F: RichField + Extendable<D>, S: Stark<F, D>, const D: usize>(
    builder: &mut CircuitBuilder<F, D>,
    stark: &S,
    num_ctl_zs: usize,
    config: &StarkConfig,
) -> StarkOpeningSetTarget<D> {
    let num_challenges = config.num_challenges;
    StarkOpeningSetTarget {
        local_values: builder.add_virtual_extension_targets(S::COLUMNS),
        next_values: builder.add_virtual_extension_targets(S::COLUMNS),
        auxiliary_polys: builder
            .add_virtual_extension_targets(stark.num_lookup_helper_columns(config) + num_ctl_zs),
        auxiliary_polys_next: builder
            .add_virtual_extension_targets(stark.num_lookup_helper_columns(config) + num_ctl_zs),
        ctl_zs_first: builder.add_virtual_targets(num_ctl_zs),
        quotient_polys: builder
            .add_virtual_extension_targets(stark.quotient_degree_factor() * num_challenges),
    }
}

pub(crate) fn set_stark_proof_target<F, C: GenericConfig<D, F = F>, W, const D: usize>(
    witness: &mut W,
    proof_target: &StarkProofTarget<D>,
    proof: &StarkProof<F, C, D>,
    zero: Target,
) where
    F: RichField + Extendable<D>,
    C::Hasher: AlgebraicHasher<F>,
    W: Witness<F>,
{
    witness.set_cap_target(&proof_target.trace_cap, &proof.trace_cap);
    witness.set_cap_target(&proof_target.quotient_polys_cap, &proof.quotient_polys_cap);

    witness.set_fri_openings(
        &proof_target.openings.to_fri_openings(zero),
        &proof.openings.to_fri_openings(),
    );

    witness.set_cap_target(
        &proof_target.auxiliary_polys_cap,
        &proof.auxiliary_polys_cap,
    );

    set_fri_proof_target(witness, &proof_target.opening_proof, &proof.opening_proof);
}

pub(crate) fn set_public_value_targets<F, W, const D: usize>(
    witness: &mut W,
    public_values_target: &PublicValuesTarget,
    public_values: &PublicValues,
) -> Result<(), ProgramError>
where
    F: RichField + Extendable<D>,
    W: Witness<F>,
{
    set_trie_roots_target(
        witness,
        &public_values_target.trie_roots_before,
        &public_values.trie_roots_before,
    );
    set_trie_roots_target(
        witness,
        &public_values_target.trie_roots_after,
        &public_values.trie_roots_after,
    );
    set_block_metadata_target(
        witness,
        &public_values_target.block_metadata,
        &public_values.block_metadata,
    )?;
    set_block_hashes_target(
        witness,
        &public_values_target.block_hashes,
        &public_values.block_hashes,
    );
    set_extra_public_values_target(
        witness,
        &public_values_target.extra_block_data,
        &public_values.extra_block_data,
    );

    Ok(())
}

pub(crate) fn set_trie_roots_target<F, W, const D: usize>(
    witness: &mut W,
    trie_roots_target: &TrieRootsTarget,
    trie_roots: &TrieRoots,
) where
    F: RichField + Extendable<D>,
    W: Witness<F>,
{
    for (i, limb) in trie_roots.state_root.into_uint().0.into_iter().enumerate() {
        witness.set_target(
            trie_roots_target.state_root[2 * i],
            F::from_canonical_u32(limb as u32),
        );
        witness.set_target(
            trie_roots_target.state_root[2 * i + 1],
            F::from_canonical_u32((limb >> 32) as u32),
        );
    }

    for (i, limb) in trie_roots
        .transactions_root
        .into_uint()
        .0
        .into_iter()
        .enumerate()
    {
        witness.set_target(
            trie_roots_target.transactions_root[2 * i],
            F::from_canonical_u32(limb as u32),
        );
        witness.set_target(
            trie_roots_target.transactions_root[2 * i + 1],
            F::from_canonical_u32((limb >> 32) as u32),
        );
    }

    for (i, limb) in trie_roots
        .receipts_root
        .into_uint()
        .0
        .into_iter()
        .enumerate()
    {
        witness.set_target(
            trie_roots_target.receipts_root[2 * i],
            F::from_canonical_u32(limb as u32),
        );
        witness.set_target(
            trie_roots_target.receipts_root[2 * i + 1],
            F::from_canonical_u32((limb >> 32) as u32),
        );
    }
}

pub(crate) fn set_block_metadata_target<F, W, const D: usize>(
    witness: &mut W,
    block_metadata_target: &BlockMetadataTarget,
    block_metadata: &BlockMetadata,
) -> Result<(), ProgramError>
where
    F: RichField + Extendable<D>,
    W: Witness<F>,
{
    let beneficiary_limbs: [F; 5] =
        u256_limbs::<F>(U256::from_big_endian(&block_metadata.block_beneficiary.0))[..5]
            .try_into()
            .unwrap();
    witness.set_target_arr(&block_metadata_target.block_beneficiary, &beneficiary_limbs);
    witness.set_target(
        block_metadata_target.block_timestamp,
        u256_to_u32(block_metadata.block_timestamp)?,
    );
    witness.set_target(
        block_metadata_target.block_number,
        u256_to_u32(block_metadata.block_number)?,
    );
    witness.set_target(
        block_metadata_target.block_difficulty,
        u256_to_u32(block_metadata.block_difficulty)?,
    );
    witness.set_target(
        block_metadata_target.block_gaslimit,
        u256_to_u32(block_metadata.block_gaslimit)?,
    );
    witness.set_target(
        block_metadata_target.block_chain_id,
        u256_to_u32(block_metadata.block_chain_id)?,
    );
    // Basefee fits in 2 limbs
    let basefee = u256_to_u64(block_metadata.block_base_fee)?;
    witness.set_target(block_metadata_target.block_base_fee[0], basefee.0);
    witness.set_target(block_metadata_target.block_base_fee[1], basefee.1);
    witness.set_target(
        block_metadata_target.block_gas_used,
        u256_to_u32(block_metadata.block_gas_used)?,
    );
    let mut block_bloom_limbs = [F::ZERO; 64];
    for (i, limbs) in block_bloom_limbs.chunks_exact_mut(8).enumerate() {
        limbs.copy_from_slice(&u256_limbs(block_metadata.block_bloom[i]));
    }
    witness.set_target_arr(&block_metadata_target.block_bloom, &block_bloom_limbs);

    Ok(())
}

pub(crate) fn set_block_hashes_target<F, W, const D: usize>(
    witness: &mut W,
    block_hashes_target: &BlockHashesTarget,
    block_hashes: &BlockHashes,
) where
    F: RichField + Extendable<D>,
    W: Witness<F>,
{
    for i in 0..256 {
        let block_hash_limbs: [F; 8] = h256_limbs::<F>(block_hashes.prev_hashes[i]);
        witness.set_target_arr(
            &block_hashes_target.prev_hashes[8 * i..8 * (i + 1)],
            &block_hash_limbs,
        );
    }
    let cur_block_hash_limbs: [F; 8] = h256_limbs::<F>(block_hashes.cur_hash);
    witness.set_target_arr(&block_hashes_target.cur_hash, &cur_block_hash_limbs);
}

pub(crate) fn set_extra_public_values_target<F, W, const D: usize>(
    witness: &mut W,
    ed_target: &ExtraBlockDataTarget,
    ed: &ExtraBlockData,
) where
    F: RichField + Extendable<D>,
    W: Witness<F>,
{
    witness.set_target(
        ed_target.txn_number_before,
        F::from_canonical_usize(ed.txn_number_before.as_usize()),
    );
    witness.set_target(
        ed_target.txn_number_after,
        F::from_canonical_usize(ed.txn_number_after.as_usize()),
    );
    witness.set_target(
        ed_target.gas_used_before,
        F::from_canonical_usize(ed.gas_used_before.as_usize()),
    );
    witness.set_target(
        ed_target.gas_used_after,
        F::from_canonical_usize(ed.gas_used_after.as_usize()),
    );

    let block_bloom_before = ed.block_bloom_before;
    let mut block_bloom_limbs = [F::ZERO; 64];
    for (i, limbs) in block_bloom_limbs.chunks_exact_mut(8).enumerate() {
        limbs.copy_from_slice(&u256_limbs(block_bloom_before[i]));
    }

    witness.set_target_arr(&ed_target.block_bloom_before, &block_bloom_limbs);

    let block_bloom_after = ed.block_bloom_after;
    let mut block_bloom_limbs = [F::ZERO; 64];
    for (i, limbs) in block_bloom_limbs.chunks_exact_mut(8).enumerate() {
        limbs.copy_from_slice(&u256_limbs(block_bloom_after[i]));
    }

    witness.set_target_arr(&ed_target.block_bloom_after, &block_bloom_limbs);
}<|MERGE_RESOLUTION|>--- conflicted
+++ resolved
@@ -29,16 +29,12 @@
 use crate::config::StarkConfig;
 use crate::constraint_consumer::RecursiveConstraintConsumer;
 use crate::cpu::kernel::constants::global_metadata::GlobalMetadata;
-<<<<<<< HEAD
 use crate::cross_table_lookup::{
     get_grand_product_challenge_set, verify_cross_table_lookups, CrossTableLookup,
     CtlCheckVarsTarget, GrandProductChallenge, GrandProductChallengeSet,
 };
+use crate::evaluation_frame::StarkEvaluationFrame;
 use crate::lookup::LookupCheckVarsTarget;
-=======
-use crate::cross_table_lookup::{verify_cross_table_lookups, CrossTableLookup, CtlCheckVarsTarget};
-use crate::evaluation_frame::StarkEvaluationFrame;
->>>>>>> 0abc3b92
 use crate::memory::segments::Segment;
 use crate::memory::VALUE_LIMBS;
 use crate::proof::{
@@ -456,14 +452,8 @@
         eval_vanishing_poly_circuit::<F, S, D>(
             builder,
             stark,
-<<<<<<< HEAD
-            vars,
+            &vars,
             lookup_vars,
-=======
-            inner_config,
-            &vars,
-            permutation_data,
->>>>>>> 0abc3b92
             ctl_vars,
             &mut consumer,
         )
