--- conflicted
+++ resolved
@@ -87,15 +87,12 @@
 name = "reverse_index_bits"
 harness = false
 
-<<<<<<< HEAD
-
 [profile.release]
 incremental = true
 lto = "fat"
 debug = true
 opt-level=3
-=======
+
 # Display math equations properly in documentation
 [package.metadata.docs.rs]
-rustdoc-args = ["--html-in-header", ".cargo/katex-header.html"]
->>>>>>> 265d46a9
+rustdoc-args = ["--html-in-header", ".cargo/katex-header.html"]