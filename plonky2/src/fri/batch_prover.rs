--- conflicted
+++ resolved
@@ -28,12 +28,8 @@
 /// Builds a batch FRI proof.
 pub fn batch_fri_proof<F: RichField + Extendable<D>, C: GenericConfig<D, F = F>, const D: usize>(
     initial_merkle_trees: &[&FieldMerkleTree<F, C::Hasher>],
-<<<<<<< HEAD
     // TODO(Matthias): this corresponds to the first item in lde_polynomial_values
     // It's silly to treat this special.
-=======
-    lde_polynomial_coeffs: PolynomialCoeffs<F::Extension>,
->>>>>>> 3c930d40
     lde_polynomial_values: &[PolynomialValues<F::Extension>],
     challenger: &mut Challenger<F, C::Hasher>,
     fri_params: &FriParams,
@@ -88,7 +84,6 @@
     challenger: &mut Challenger<F, C::Hasher>,
     fri_params: &FriParams,
 ) -> FriCommitedTrees<F, C, D> {
-<<<<<<< HEAD
     let mut acc_coeffs: PolynomialCoeffs<F::Extension> = PolynomialCoeffs::empty();
     // Just for a debug assertion.
     let first_len = values[0].len();
@@ -122,43 +117,6 @@
                     acc_values.values.par_chunks(arity).map(flatten).collect()
                 },
                 fri_params.config.cap_height,
-=======
-    let mut trees = Vec::with_capacity(fri_params.reduction_arity_bits.len());
-    let mut shift = F::MULTIPLICATIVE_GROUP_GENERATOR;
-    let mut polynomial_index = 1;
-    let mut final_values = values[0].clone();
-    for arity_bits in &fri_params.reduction_arity_bits {
-        let arity = 1 << arity_bits;
-
-        reverse_index_bits_in_place(&mut final_values.values);
-        let chunked_values = final_values.values.par_chunks(arity).map(flatten).collect();
-        let tree = MerkleTree::<F, C::Hasher>::new(chunked_values, fri_params.config.cap_height);
-
-        challenger.observe_cap(&tree.cap);
-        trees.push(tree);
-
-        let beta = challenger.get_extension_challenge::<D>();
-        // P(x) = sum_{i<r} x^i * P_i(x^r) becomes sum_{i<r} beta^i * P_i(x).
-        // TODO: Optimize the folding process. Consider folding the functions directly in the value domain.
-        final_coeffs = PolynomialCoeffs::new(
-            final_coeffs
-                .coeffs
-                .par_chunks_exact(arity)
-                .map(|chunk| reduce_with_powers(chunk, beta))
-                .collect::<Vec<_>>(),
-        );
-        shift = shift.exp_u64(arity as u64);
-        final_values = final_coeffs.coset_fft(shift.into());
-        if polynomial_index != values.len() && final_values.len() == values[polynomial_index].len()
-        {
-            final_values = PolynomialValues::new(
-                final_values
-                    .values
-                    .iter()
-                    .zip(&values[polynomial_index].values)
-                    .map(|(&f, &v)| f * beta + v)
-                    .collect::<Vec<_>>(),
->>>>>>> 3c930d40
             );
 
             challenger.observe_cap(&tree.cap);
@@ -366,10 +324,6 @@
 
         let proof = batch_fri_proof::<F, C, D>(
             &[&polynomial_batch.field_merkle_tree],
-<<<<<<< HEAD
-=======
-            lde_final_poly,
->>>>>>> 3c930d40
             &[lde_final_values],
             &mut challenger,
             &fri_params,
@@ -471,10 +425,6 @@
 
         let proof = batch_fri_proof::<F, C, D>(
             &[&trace_oracle.field_merkle_tree],
-<<<<<<< HEAD
-=======
-            lde_final_poly_0,
->>>>>>> 3c930d40
             &[lde_final_values_0, lde_final_values_1, lde_final_values_2],
             &mut challenger,
             &fri_params,
