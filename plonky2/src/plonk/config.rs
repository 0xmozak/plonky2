--- conflicted
+++ resolved
@@ -107,11 +107,7 @@
 }
 
 /// Configuration using Poseidon over the Goldilocks field.
-<<<<<<< HEAD
-#[derive(Debug, Copy, Clone, Eq, PartialEq, Serialize, Deserialize)]
-=======
-#[derive(Debug, Copy, Clone, Default, Eq, PartialEq, Serialize)]
->>>>>>> 16746f1e
+#[derive(Debug, Copy, Clone, Default, Eq, PartialEq, Serialize, Deserialize)]
 pub struct PoseidonGoldilocksConfig;
 impl GenericConfig<2> for PoseidonGoldilocksConfig {
     type F = GoldilocksField;
@@ -121,7 +117,7 @@
 }
 
 /// Configuration using Poseidon2 over the Goldilocks field.
-#[derive(Debug, Copy, Clone, Eq, PartialEq, Serialize, Deserialize)]
+#[derive(Debug, Copy, Clone, Default, Eq, PartialEq, Serialize, Deserialize)]
 pub struct Poseidon2GoldilocksConfig;
 impl GenericConfig<2> for Poseidon2GoldilocksConfig {
     type F = GoldilocksField;
@@ -131,11 +127,7 @@
 }
 
 /// Configuration using truncated Keccak over the Goldilocks field.
-<<<<<<< HEAD
-#[derive(Debug, Copy, Clone, Eq, PartialEq, Serialize, Deserialize)]
-=======
-#[derive(Debug, Copy, Clone, Default, Eq, PartialEq)]
->>>>>>> 16746f1e
+#[derive(Debug, Copy, Clone, Default, Eq, PartialEq, Serialize, Deserialize)]
 pub struct KeccakGoldilocksConfig;
 impl GenericConfig<2> for KeccakGoldilocksConfig {
     type F = GoldilocksField;
