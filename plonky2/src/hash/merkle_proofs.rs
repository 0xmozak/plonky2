--- conflicted
+++ resolved
@@ -105,45 +105,6 @@
     Ok(())
 }
 
-/// Verifies that the given leaf data is present at the given index in the Field Merkle tree with the
-/// given cap.
-pub fn verify_field_merkle_proof_to_cap<F: RichField, H: Hasher<F>>(
-    leaf_data: &[Vec<F>],
-    leaf_heights: &[usize],
-    mut leaf_index: usize,
-    merkle_cap: &MerkleCap<F, H>,
-    proof: &MerkleProof<F, H>,
-) -> Result<()> {
-    assert_eq!(leaf_data.len(), leaf_heights.len());
-    let mut current_digest = H::hash_or_noop(&leaf_data[0]);
-    let mut current_height = leaf_heights[0];
-    let mut leaf_data_index = 1;
-    for &sibling_digest in proof.siblings.iter() {
-        let bit = leaf_index & 1;
-        leaf_index >>= 1;
-        current_digest = if bit == 1 {
-            H::two_to_one(sibling_digest, current_digest)
-        } else {
-            H::two_to_one(current_digest, sibling_digest)
-        };
-        current_height -= 1;
-
-        if leaf_data_index < leaf_heights.len() && current_height == leaf_heights[leaf_data_index] {
-            let mut new_leaves = current_digest.to_vec();
-            new_leaves.extend_from_slice(&leaf_data[leaf_data_index]);
-            current_digest = H::hash_or_noop(&new_leaves);
-            leaf_data_index += 1;
-        }
-    }
-    assert_eq!(leaf_data_index, leaf_data.len());
-    ensure!(
-        current_digest == merkle_cap.0[leaf_index],
-        "Invalid Merkle proof."
-    );
-
-    Ok(())
-}
-
 impl<F: RichField + Extendable<D>, const D: usize> CircuitBuilder<F, D> {
     /// Verifies that the given leaf data is present at the given index in the Merkle tree with the
     /// given root. The index is given by its little-endian bits.
@@ -219,15 +180,9 @@
         }
     }
 
-<<<<<<< HEAD
-    /// Same as `verify_field_merkle_proof_to_cap`, except with the final "cap index" as separate parameter,
-    /// rather than being contained in `leaf_index_bits`.
-    pub(crate) fn verify_field_merkle_proof_to_cap_with_cap_index<H: AlgebraicHasher<F>>(
-=======
     /// Same as `verify_batch_merkle_proof_to_cap`, except with the final "cap index" as separate parameter,
     /// rather than being contained in `leaf_index_bits`.
     pub(crate) fn verify_batch_merkle_proof_to_cap_with_cap_index<H: AlgebraicHasher<F>>(
->>>>>>> 0e363e16
         &mut self,
         leaf_data: &[Vec<Target>],
         leaf_heights: &[usize],
@@ -266,11 +221,7 @@
             {
                 let mut new_leaves = state.elements.to_vec();
                 new_leaves.extend_from_slice(&leaf_data[leaf_data_index]);
-<<<<<<< HEAD
-                state = self.hash_or_noop::<H>(new_leaves.clone());
-=======
                 state = self.hash_or_noop::<H>(new_leaves);
->>>>>>> 0e363e16
 
                 leaf_data_index += 1;
             }
