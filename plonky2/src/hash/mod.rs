//! plonky2 hashing logic for in-circuit hashing and Merkle proof verification
//! as well as specific hash functions implementation.

mod arch;
<<<<<<< HEAD
pub mod field_merkle_tree;
=======
pub mod batch_merkle_tree;
>>>>>>> 0e363e16
pub mod hash_types;
pub mod hashing;
pub mod keccak;
pub mod merkle_proofs;
pub mod merkle_tree;
pub mod path_compression;
pub mod poseidon;
pub mod poseidon2;
pub mod poseidon2_goldilocks;
pub mod poseidon_goldilocks;<|MERGE_RESOLUTION|>--- conflicted
+++ resolved
@@ -2,11 +2,7 @@
 //! as well as specific hash functions implementation.
 
 mod arch;
-<<<<<<< HEAD
-pub mod field_merkle_tree;
-=======
 pub mod batch_merkle_tree;
->>>>>>> 0e363e16
 pub mod hash_types;
 pub mod hashing;
 pub mod keccak;
