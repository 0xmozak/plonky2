[workspace]
<<<<<<< HEAD
members = ["field", "maybe_rayon", "plonky2", "starky", "util"]
=======
members = ["evm", "field", "maybe_rayon", "plonky2", "starky", "util"]
>>>>>>> d4a8026b
resolver = "2"

[profile.release]
opt-level = 3
incremental = true
#lto = "fat"
#codegen-units = 1

[profile.bench]
<<<<<<< HEAD
opt-level = 3

[patch.crates-io]
plonky2_field = { path = "field" }
plonky2_maybe_rayon = { path = "maybe_rayon" }
plonky2 = { path = "plonky2" }
starky = { path = "starky" }
plonky2_util = { path = "util" }
=======
opt-level = 3
>>>>>>> d4a8026b
<|MERGE_RESOLUTION|>--- conflicted
+++ resolved
@@ -1,9 +1,5 @@
 [workspace]
-<<<<<<< HEAD
 members = ["field", "maybe_rayon", "plonky2", "starky", "util"]
-=======
-members = ["evm", "field", "maybe_rayon", "plonky2", "starky", "util"]
->>>>>>> d4a8026b
 resolver = "2"
 
 [profile.release]
@@ -13,15 +9,4 @@
 #codegen-units = 1
 
 [profile.bench]
-<<<<<<< HEAD
-opt-level = 3
-
-[patch.crates-io]
-plonky2_field = { path = "field" }
-plonky2_maybe_rayon = { path = "maybe_rayon" }
-plonky2 = { path = "plonky2" }
-starky = { path = "starky" }
-plonky2_util = { path = "util" }
-=======
-opt-level = 3
->>>>>>> d4a8026b
+opt-level = 3