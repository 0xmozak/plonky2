name: Continuous Integration

on:
  merge_group: {}
  push:
    branches: [main]
  pull_request:
    branches:
      - "**"
  workflow_dispatch:
    branches:
      - "**"

jobs:  
  test:
    name: Test Suite
    runs-on: ubuntu-latest
    if: "! contains(toJSON(github.event.commits.*.message), '[skip-ci]')"
    steps:
      - name: Checkout sources
        uses: actions/checkout@v2

      - name: Install nightly toolchain
        id: rustc-toolchain
        uses: actions-rs/toolchain@v1
        with:
          profile: minimal
          toolchain: nightly
          override: true

      - name: rust-cache
        uses: actions/cache@v3
        with:
          path: |
            ~/.cargo/bin/
            ~/.cargo/registry/index/
            ~/.cargo/registry/cache/
            ~/.cargo/git/db/
            target/
          key: rustc-test-${{ steps.rustc-toolchain.outputs.rustc_hash }}-cargo-${{ hashFiles('**/Cargo.toml') }}

      - name: Check in plonky2 subdirectory
        uses: actions-rs/cargo@v1
        with:
          command: check
          args: --manifest-path plonky2/Cargo.toml
        env:
          RUSTFLAGS: -Copt-level=3 -Cdebug-assertions -Coverflow-checks=y -Cdebuginfo=0
          RUST_LOG: 1
          CARGO_INCREMENTAL: 1
          RUST_BACKTRACE: 1

      - name: Check in starky subdirectory
        uses: actions-rs/cargo@v1
        with:
          command: check
          args: --manifest-path starky/Cargo.toml
        env:
          RUSTFLAGS: -Copt-level=3 -Cdebug-assertions -Coverflow-checks=y -Cdebuginfo=0
          RUST_LOG: 1
          CARGO_INCREMENTAL: 1
          RUST_BACKTRACE: 1

      - name: Run cargo test
        uses: actions-rs/cargo@v1
        with:
          command: test
          args: --workspace
        env:
          RUSTFLAGS: -Copt-level=3 -Cdebug-assertions -Coverflow-checks=y -Cdebuginfo=0
          RUST_LOG: 1
          CARGO_INCREMENTAL: 1
          RUST_BACKTRACE: 1

  lints:
    name: Formatting and Clippy
    runs-on: ubuntu-latest
    if: "! contains(toJSON(github.event.commits.*.message), '[skip-ci]')"
    steps:
      - name: Checkout sources
        uses: actions/checkout@v2

      - name: Install nightly toolchain
        id: rustc-toolchain
        uses: actions-rs/toolchain@v1
        with:
          profile: minimal
          toolchain: nightly
          override: true
          components: rustfmt, clippy

      - name: rust-cache
        uses: actions/cache@v3
        with:
          path: |
            ~/.cargo/bin/
            ~/.cargo/registry/index/
            ~/.cargo/registry/cache/
            ~/.cargo/git/db/
            target/
          key: rustc-lints-${{ steps.rustc-toolchain.outputs.rustc_hash }}-cargo-${{ hashFiles('**/Cargo.toml') }}

      - name: Run cargo fmt
        uses: actions-rs/cargo@v1
        with:
          command: fmt
          args: --all -- --check
        env:
          CARGO_INCREMENTAL: 1

      - name: Run cargo clippy
        uses: actions-rs/cargo@v1
        with:
          command: clippy
          args: --all-features --all-targets -- -D warnings -A incomplete-features
        env:
<<<<<<< HEAD
          CARGO_INCREMENTAL: 1
=======
          # Seems necessary until https://github.com/rust-lang/rust/pull/115819 is merged.
          CARGO_INCREMENTAL: 0
>>>>>>> 1b7207ee
<|MERGE_RESOLUTION|>--- conflicted
+++ resolved
@@ -114,9 +114,5 @@
           command: clippy
           args: --all-features --all-targets -- -D warnings -A incomplete-features
         env:
-<<<<<<< HEAD
-          CARGO_INCREMENTAL: 1
-=======
           # Seems necessary until https://github.com/rust-lang/rust/pull/115819 is merged.
-          CARGO_INCREMENTAL: 0
->>>>>>> 1b7207ee
+          CARGO_INCREMENTAL: 0